#		Tempesta FW
#
# Copyright (C) 2012-2014 NatSys Lab. (info@natsys-lab.com).
# Copyright (C) 2015 Tempesta Technologies.
#
# This program is free software; you can redistribute it and/or modify it
# under the terms of the GNU General Public License as published by
# the Free Software Foundation; either version 2 of the License,
# or (at your option) any later version.
#
# This program is distributed in the hope that it will be useful, but WITHOUT
# ANY WARRANTY; without even the implied warranty of MERCHANTABILITY or FITNESS
# FOR A PARTICULAR PURPOSE.
# See the GNU General Public License for more details.
#
# You should have received a copy of the GNU General Public License along with
# this program; if not, write to the Free Software Foundation, Inc., 59
# Temple Place - Suite 330, Boston, MA 02111-1307, USA.

EXTRA_CFLAGS = $(DEFINES) -DDEBUG
ifdef NORMALIZATION
	EXTRA_FLAGS += -DTFW_HTTP_NORMALIZATION
endif

obj-m	+= sync_socket/ tempesta_db/core/ tempesta_fw/

KERNEL = /lib/modules/$(shell uname -r)/build

export KERNEL EXTRA_CFLAGS

<<<<<<< HEAD
all: build
	
build:
=======
all:
	make -C tempesta_db
>>>>>>> ce93fcf7
	make -C $(KERNEL) M=$(PWD) modules

test: build
	./tempesta.sh load_modules
	./tempesta_fw/t/unit/run_all_tests.sh
	./tempesta.sh unload_modules

clean:
	make -C $(KERNEL) M=$(PWD) clean
	make -C tempesta_db clean
	find . \( -name \*~ -o -name \*.orig -o -name \*.symvers \) \
		-exec rm -f {} \;<|MERGE_RESOLUTION|>--- conflicted
+++ resolved
@@ -28,14 +28,10 @@
 
 export KERNEL EXTRA_CFLAGS
 
-<<<<<<< HEAD
 all: build
 	
 build:
-=======
-all:
 	make -C tempesta_db
->>>>>>> ce93fcf7
 	make -C $(KERNEL) M=$(PWD) modules
 
 test: build
