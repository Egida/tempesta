--- conflicted
+++ resolved
@@ -5740,22 +5740,6 @@
 	__FSM_EXIT(CSTR_POSTPONE);					\
 } while (0)
 
-<<<<<<< HEAD
-#define __FSM_H2_I_MOVE_NEQ_LAMBDA_n_flag(to, n, lambda, flag)		\
-do {									\
-	p += n;								\
-	if (likely(__data_off(p) < len))				\
-		goto to;						\
-	if (likely(fin)) {						\
-		lambda;							\
-		__FSM_EXIT(CSTR_NEQ);					\
-	}								\
-	parser->_i_st = &&to;						\
-	__msg_hdr_chunk_fixup(data, len);				\
-	__FSM_I_chunk_flags(TFW_STR_HDR_VALUE | flag);			\
-	__FSM_EXIT(CSTR_POSTPONE);					\
-} while (0)
-=======
 #define __FSM_H2_I_MOVE_LAMBDA_n_flag(to, n, lambda, flag)		\
 	__FSM_H2_I_MOVE_LAMBDA_n_flag_exit(to, n, (lambda), flag, CSTR_EQ)
 
@@ -5764,7 +5748,6 @@
 
 #define __FSM_H2_I_MOVE_n(to, n)					\
 	__FSM_H2_I_MOVE_LAMBDA_n(to, n, {})
->>>>>>> 4dd767e3
 
 #define __FSM_H2_I_MOVE(to)		__FSM_H2_I_MOVE_n(to, 1)
 /* The same as __FSM_H2_I_MOVE_n(), but exactly for jumps w/o data moving. */
@@ -5793,29 +5776,6 @@
 	__FSM_EXIT(CSTR_POSTPONE);					\
 } while (0)
 
-<<<<<<< HEAD
-#define __FSM_H2_I_MOVE_LAMBDA_n(to, n, lambda)				\
-	__FSM_H2_I_MOVE_LAMBDA_n_flag(to, n, lambda, 0)
-
-#define __FSM_H2_I_MOVE_n_flag(to, n, flag)				\
-	__FSM_H2_I_MOVE_LAMBDA_n_flag(to, n, {}, flag)
-
-#define __FSM_H2_I_MOVE_n(to, n)					\
-	__FSM_H2_I_MOVE_n_flag(to, n, 0)
-
-#define __FSM_H2_I_MOVE(to)		__FSM_H2_I_MOVE_n(to, 1)
-
-#define __FSM_H2_I_MOVE_NEQ_n_flag(to, n, flag)				\
-	__FSM_H2_I_MOVE_NEQ_LAMBDA_n_flag(to, n, {}, flag)
-
-#define __FSM_H2_I_MOVE_NEQ(to, n)					\
-	__FSM_H2_I_MOVE_NEQ_n_flag(to, n, 0)
-
-#define __FSM_H2_I_MOVE_BY_REF_NEQ(to, n)				\
-	__FSM_H2_I_MOVE_BY_REF_NEQ_LAMBDA_n(to, n, {})
-
-=======
->>>>>>> 4dd767e3
 #define __FSM_H2_I_MATCH(alphabet)					\
 do {									\
 	__fsm_n = __data_remain(p);					\
@@ -5986,67 +5946,18 @@
 		__FSM_EXIT(CSTR_POSTPONE);				\
 	}
 
-<<<<<<< HEAD
-#define H2_TRY_STR_BY_REF(str, curr_st, next_st)			\
-	H2_TRY_STR_LAMBDA_BY_REF_finish(str, { }, {			\
-		goto *next_st;						\
-	}, {								\
-		parser->_i_st = curr_st;				\
-	}, next_st)
-
-=======
->>>>>>> 4dd767e3
 /**
  * The same as @H2_TRY_STR_2LAMBDA(), but with explicit chunks control;
  * besides, @str must be of plain @TfwStr{} type and variable @fld is
  * used (instead of hard coded header field).
  */
-<<<<<<< HEAD
-#define H2_TRY_STR_3LAMBDA_fixup(str, fld, lambda1, lambda2, lambda3,           \
-=======
 #define H2_TRY_STR_3LAMBDA_fixup(str, fld, lambda1, lambda2, lambda3,		\
->>>>>>> 4dd767e3
 				 curr_st, next_st)				\
 	BUG_ON(!TFW_STR_PLAIN(str));						\
 	if (!chunk->data)							\
 		chunk->data = p;						\
 	__fsm_n = __try_str(fld, chunk, p, __data_remain(p),			\
 			    (str)->data, (str)->len);				\
-<<<<<<< HEAD
-	do {									\
-		if (__fsm_n > 0) {						\
-			if (likely(chunk->len == (str)->len)) {			\
-				lambda1;					\
-				TRY_STR_INIT();					\
-				__msg_field_fixup_pos(fld, p, __fsm_n);		\
-				__FSM_I_field_chunk_flags(fld, TFW_STR_HDR_VALUE); \
-				if (__data_off(p + __fsm_n) < len) {		\
-					p += __fsm_n;				\
-					goto next_st;				\
-				}						\
-				if (likely(fin))				\
-					lambda2;				\
-				parser->_i_st = &&next_st;			\
-				__FSM_EXIT(CSTR_POSTPONE);			\
-			}							\
-			__msg_field_fixup_pos(fld, p, __fsm_n);			\
-			__FSM_I_field_chunk_flags(fld, TFW_STR_HDR_VALUE);	\
-			if (likely(fin)) {					\
-				lambda3;					\
-			}							\
-			parser->_i_st = &&curr_st;				\
-			__FSM_EXIT(CSTR_POSTPONE);				\
-		}								\
-	} while (0)
-
-#define H2_TRY_STR_2LAMBDA_fixup(str, fld, lambda1, lambda2, curr_st, next_st)	\
-	H2_TRY_STR_3LAMBDA_fixup(str, fld, lambda1, lambda2,			\
-				 { __FSM_EXIT(CSTR_NEQ); },			\
-				 curr_st, next_st)
-
-#define H2_TRY_STR_LAMBDA_fixup(str, fld, lambda, curr_st, next_st)		\
-	H2_TRY_STR_2LAMBDA_fixup(str, fld, {}, lambda, curr_st, next_st)
-=======
 	if (__fsm_n > 0) {							\
 		if (likely(chunk->len == (str)->len)) {				\
 			lambda1;						\
@@ -6078,7 +5989,6 @@
 #define H2_TRY_STR_2FIN_fixup(str, fld, fin1, fin2, curr_st, next_st)		\
 	H2_TRY_STR_3LAMBDA_fixup(str, fld, {}, fin1, fin2,			\
 				 curr_st, next_st)
->>>>>>> 4dd767e3
 
 /*
  * ------------------------------------------------------------------------
@@ -6196,11 +6106,7 @@
 
 	__FSM_STATE(Req_I_WSAccept) {
 		if (IS_WS(c))
-<<<<<<< HEAD
-			__FSM_H2_I_MOVE_NEQ(Req_I_WSAccept, 1);
-=======
 			__FSM_H2_I_MOVE_NEQ(Req_I_WSAccept);
->>>>>>> 4dd767e3
 		/* Fall through. */
 	}
 
@@ -6273,11 +6179,7 @@
 		});
 		c = *(p + __fsm_sz);
 		if (c == '/')
-<<<<<<< HEAD
-			__FSM_H2_I_MOVE_NEQ(Req_I_Slash, __fsm_sz + 1);
-=======
 			__FSM_H2_I_MOVE_NEQ_n(Req_I_Slash, __fsm_sz + 1);
->>>>>>> 4dd767e3
 		return CSTR_NEQ;
 	}
 
@@ -6322,11 +6224,7 @@
 		});
 		c = *(p + __fsm_sz);
 		if (c == '=')
-<<<<<<< HEAD
-			__FSM_H2_I_MOVE_NEQ(Req_I_ParamValueBeg, __fsm_sz + 1);
-=======
 			__FSM_H2_I_MOVE_NEQ_n(Req_I_ParamValueBeg, __fsm_sz + 1);
->>>>>>> 4dd767e3
 		return CSTR_NEQ;
 	}
 
@@ -6357,13 +6255,7 @@
 			__FSM_H2_I_MOVE(Req_I_WSAccept);
 		if (c == ';')
 			/* Skip weight parameter. */
-<<<<<<< HEAD
-			__FSM_H2_I_MOVE_LAMBDA_n(Req_I_WSAcceptOther, 1, {
-				__FSM_EXIT(CSTR_NEQ);
-			});
-=======
 			__FSM_H2_I_MOVE_NEQ(Req_I_WSAcceptOther);
->>>>>>> 4dd767e3
 		return CSTR_NEQ;
 	}
 
@@ -6548,11 +6440,7 @@
 
 	__FSM_STATE(Req_I_CC_MaxStale) {
 		if (c == '=')
-<<<<<<< HEAD
-			__FSM_H2_I_MOVE_NEQ(Req_I_CC_MaxStaleVBeg, 1);
-=======
 			__FSM_H2_I_MOVE_NEQ(Req_I_CC_MaxStaleVBeg);
->>>>>>> 4dd767e3
 		if (IS_WS(c) || c == ',') {
 			req->cache_ctl.max_stale = UINT_MAX;
 			req->cache_ctl.flags |= TFW_HTTP_CC_MAX_STALE;
@@ -6674,25 +6562,6 @@
 	}
 
 	__FSM_STATE(I_ContTypeMediaType) {
-<<<<<<< HEAD
-		static const TfwStr s_multipart_form_data =
-			TFW_STR_STRING("multipart/form-data");
-		H2_TRY_STR_3LAMBDA_fixup(&s_multipart_form_data, &parser->hdr, {}, {
-				__set_bit(TFW_HTTP_B_CT_MULTIPART, req->flags);
-				__FSM_EXIT(CSTR_EQ);
-			}, {
-				p += __fsm_n;
-				break;
-			},
-			I_ContTypeMediaType, I_ContTypeMaybeMultipart);
-		if (chunk->len >= sizeof("multipart/") - 1) {
-			TRY_STR_INIT();
-			__FSM_I_JMP(I_ContTypeOtherSubtype);
-		} else {
-			TRY_STR_INIT();
-			__FSM_I_JMP(I_ContTypeOtherType);
-		}
-=======
 		static const TfwStr s_multipart_slash =
 			TFW_STR_STRING("multipart/");
 		H2_TRY_STR_2FIN_fixup(&s_multipart_slash, &parser->hdr, {
@@ -6715,7 +6584,6 @@
 			}, I_ContTypeAfterMultipartSlash, I_ContTypeMaybeMultipart);
 		TRY_STR_INIT();
 		__FSM_H2_I_JMP(I_ContTypeOtherSubtype);
->>>>>>> 4dd767e3
 	}
 
 	__FSM_STATE(I_ContTypeMaybeMultipart) {
@@ -6728,11 +6596,7 @@
 			    __set_bit(TFW_HTTP_B_CT_MULTIPART, req->flags);
 			    goto finalize;
 			}, 0);
-<<<<<<< HEAD
-		__FSM_I_JMP(I_ContTypeOtherSubtype);
-=======
 		__FSM_H2_I_JMP(I_ContTypeOtherSubtype);
->>>>>>> 4dd767e3
 	}
 
 	__FSM_STATE(I_ContTypeMultipartOWS) {
@@ -6949,11 +6813,7 @@
 	}
 
 	__FSM_STATE(I_ContTypeOtherType) {
-<<<<<<< HEAD
-		__FSM_H2_I_MATCH_MOVE_FIN_fixup(token, I_ContTypeOtherType, 0);
-=======
 		__FSM_H2_I_MATCH_MOVE_FINALIZE_fixup(token, I_ContTypeOtherType, 0);
->>>>>>> 4dd767e3
 		c = *(p + __fsm_sz);
 		if (c != '/')
 			return CSTR_NEQ;
@@ -7407,11 +7267,7 @@
 			p += 1;
 			if (__data_off(p) == len && fin) {
 				parser->date.year
-<<<<<<< HEAD
-					= parser->date.year * 10+ (c - '0');
-=======
 					= parser->date.year * 10 + (c - '0');
->>>>>>> 4dd767e3
 				++parser->date.pos;
 				__FSM_JMP(*st[parser->date.type][parser->date.pos]);
 			}
@@ -7811,25 +7667,16 @@
 
 	__FSM_STATE(I_Meth_Unknown) {
 		__FSM_I_MATCH_MOVE_finish(token, I_Meth_Unknown, {
-<<<<<<< HEAD
-			req->method_override = _TFW_HTTP_METH_UNKNOWN;
-		});
-=======
 			if (likely(fin))
 				break;
 		});
 		req->method_override = _TFW_HTTP_METH_UNKNOWN;
->>>>>>> 4dd767e3
 		__FSM_H2_I_MOVE_n(I_EoT, __fsm_sz);
 	}
 
 	__FSM_STATE(I_EoT) {
 		if (IS_TOKEN(c))
-<<<<<<< HEAD
-			__FSM_H2_I_MOVE_n(I_Meth_Unknown, 0);
-=======
 			__FSM_H2_I_JMP(I_Meth_Unknown);
->>>>>>> 4dd767e3
 		if (IS_WS(c))
 			__FSM_H2_I_MOVE(I_EoT);
 		return CSTR_NEQ;
@@ -8422,11 +8269,7 @@
 		case 'x':
 			__FSM_H2_NEXT(Req_HdrX);
 		default:
-<<<<<<< HEAD
-			__FSM_H2_OTHER_n(0);
-=======
 			__FSM_JMP(RGen_HdrOtherN);
->>>>>>> 4dd767e3
 		}
 	}
 
