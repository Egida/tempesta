/**
 *		Tempesta FW
 *
 * Core HTTP-layer processing, including HTTP/2 and HTTP/1.1 versions.
 *
 * Notes about the design of HTTP/2 implementation.
 *
 * In order to perform internal HTTP-specific analysis (HTTP-tables,
 * HTTP-limits, Sessions module, Scheduling etc.) - for both HTTP/2 and
 * HTTP/1.1 processing - we need representation of HTTP-message content.
 * In case of HTTP/1.1 we have such representation right from the message's
 * source skb - those are ASCII strings, which don't need to be decrypted
 * and allow quick processing with SIMD instructions. However, content of
 * HTTP/2-message (i.e. headers) could be encrypted with special HPACK
 * methods (static/dynamic indexing and Huffman coding), which doesn't
 * allow to analyze the message content directly. To solve this issue for
 * HTTP/2-requests processing, current implementation of HTTP-layer creates
 * HTTP/1.1-representation of HTTP/2 headers (during HPACK-decoding and
 * HTTP/2-parsing) and places that representation into the special pool
 * @TfwHttpReq.pit.pool.
 *
 * Actually, we don't need to create separate HTTP/1.1-representation
 * for all HTTP/2 headers: some of them could be not encoded (not in Huffman
 * form - in ASCII instead) and some - could be just indexed (we can keep static
 * and dynamic indexes during internal request analysis and convert them into
 * ASCII strings in-place - on demand); thus, in current implementation we save
 * memory/processor resources and create additional HTTP/1.1-representation only
 * for Huffman encoded headers. On the final stage of request processing (in
 * @tfw_h2_adjust_req() procedure, before re-sending request to backend) the
 * obtained @TfwHttpReq.pit.pool with HTTP/1.1-representation is used for
 * request assembling in case of HTTP/2 => HTTP/1.1 transformation.
 *
 * Described above approach was chosen instead of immediate HTTP/2 => HTTP/1.1
 * transformation on HTTP/2-message decoding, because the latter one is not
 * scales for the case of HTTP/2 => HTTP/2 proxying, since during request
 * receiving/processing we do not know what backend (HTTP/2 or HTTP/1.1)
 * the request attended for. Thus, until the backend determination moment,
 * we need to leave HTTP/2-representation in the source skb.
 * Yet another choice (instead of HTTP/1.1-representation creation for HTTP/2
 * message) could be an implementation HTTP/2-specific functionality set with
 * custom flags in @TfwHttpReq.h_tbl - to perform HTTP-specific analysis right
 * over source HTTP/2-representation of the message. However, there are several
 * problems with HTTP/2-representation analysis:
 * 1. HTTP/2 still allows ASCII strings, and even the same HTTP message may
 *    contain the same header in ASCII and in static table index. Thus, even
 *    with pure HTTP/2 operation we still must care about binary headers
 *    representation and plain ASCII representation. That means that the whole
 *    headers analyzing logic (mentioned above Schedulers, HTTPTables etc.) must
 *    either encode/decode strings on the fly or keep the two representations
 *    for the headers;
 * 2. Huffman decoding is extremely slow: it operates on units less than a byte,
 *    while we use SIMD operations for ASCII processing. The bytes-crossing
 *    logic doesn't allow to efficiently encode Huffman decoding in SIMD;
 * 3. Huffman encoding, also due to byte boundary crossing, mangles string
 *    information representation, so efficient strings matching algorithms
 *    required for #496 and #732 can not be applied.
 * Thus, the points specified above (and #732) leave us only one possibility:
 * since we must process ASCII-headers along with Huffman-encoded, we have to
 * decode Huffman on HTTP-message reception.
 *
 * Regarding of internal HTTP/2-responses (error and cached) generation - dual
 * logic design is used; i.e. along with existing functionality for
 * HTTP/1.1-responses creation, separate logic implemented for HTTP/2-responses
 * generation, in order to get performance benefits of creating a message right
 * away in HTTP/2-format instead of transforming into HTTP/2 from already
 * created HTTP/1.1-message.
 *
 * Copyright (C) 2014 NatSys Lab. (info@natsys-lab.com).
 * Copyright (C) 2015-2022 Tempesta Technologies, Inc.
 *
 * This program is free software; you can redistribute it and/or modify it
 * under the terms of the GNU General Public License as published by
 * the Free Software Foundation; either version 2 of the License,
 * or (at your option) any later version.
 *
 * This program is distributed in the hope that it will be useful, but WITHOUT
 * ANY WARRANTY; without even the implied warranty of MERCHANTABILITY or
 * FITNESS FOR A PARTICULAR PURPOSE.
 * See the GNU General Public License for more details.
 *
 * You should have received a copy of the GNU General Public License along with
 * this program; if not, write to the Free Software Foundation, Inc., 59
 * Temple Place - Suite 330, Boston, MA 02111-1307, USA.
 */
#include <linux/string.h>
#include <linux/vmalloc.h>
#include <linux/sort.h>
#include <linux/bsearch.h>

#include "lib/hash.h"
#include "lib/str.h"
#include "cache.h"
#include "hash.h"
#include "http_limits.h"
#include "http_tbl.h"
#include "http_parser.h"
#include "http_frame.h"
#include "client.h"
#include "http_msg.h"
#include "http_sess.h"
#include "log.h"
#include "procfs.h"
#include "server.h"
#include "tls.h"
#include "apm.h"
#include "access_log.h"

#include "sync_socket.h"
#include "lib/common.h"

#define S_H2_METHOD		":method"
#define S_H2_SCHEME		":scheme"
#define S_H2_AUTH		":authority"
#define S_H2_PATH		":path"
#define S_H2_STAT		":status"

#define RESP_BUF_LEN		128

static DEFINE_PER_CPU(char[RESP_BUF_LEN], g_buf);

#define TFW_CFG_BLK_DEF		(TFW_BLK_ERR_REPLY)
unsigned short tfw_blk_flags = TFW_CFG_BLK_DEF;

/* Array of whitelist marks for request's skb. */
static struct {
	unsigned int	*mrks;
	unsigned int	sz;
} tfw_wl_marks;

#define S_CRLFCRLF		"\r\n\r\n"
#define S_HTTP			"http://"
#define S_HTTPS			"https://"

#define S_200			"HTTP/1.1 200 OK"
#define S_302			"HTTP/1.1 302 Found"
#define S_304			"HTTP/1.1 304 Not Modified"
#define S_400			"HTTP/1.1 400 Bad Request"
#define S_403			"HTTP/1.1 403 Forbidden"
#define S_404			"HTTP/1.1 404 Not Found"
#define S_412			"HTTP/1.1 412 Precondition Failed"
#define S_500			"HTTP/1.1 500 Internal Server Error"
#define S_502			"HTTP/1.1 502 Bad Gateway"
#define S_503			"HTTP/1.1 503 Service Unavailable"
#define S_504			"HTTP/1.1 504 Gateway Timeout"

#define S_XFF			"x-forwarded-for"
#define S_WARN			"warning"

#define S_F_HOST		"host: "
#define S_F_DATE		"date: "
#define S_F_CONTENT_LENGTH	"content-length: "
#define S_F_CONTENT_TYPE	"content-type: "
#define S_F_CONNECTION		"connection: "
#define S_F_ETAG		"etag: "
#define S_F_RETRY_AFTER		"retry-after: "
#define S_F_SERVER		"server: "


#define S_V_DATE		"Sun, 06 Nov 1994 08:49:37 GMT"
#define S_V_CONTENT_LENGTH	"9999"
#define S_V_CONN_CLOSE		"close"
#define S_V_CONN_KA		"keep-alive"
#define S_V_RETRY_AFTER		"10"
#define S_V_MULTIPART		"multipart/form-data; boundary="
#define S_V_WARN		"110 - Response is stale"

#define S_H_CONN_KA		S_F_CONNECTION S_V_CONN_KA S_CRLFCRLF
#define S_H_CONN_CLOSE		S_F_CONNECTION S_V_CONN_CLOSE S_CRLFCRLF

#define S_200_PART_01		S_200 S_CRLF S_F_DATE
#define S_200_PART_02		S_CRLF S_F_CONTENT_LENGTH "0" S_CRLF
#define S_400_PART_01		S_400 S_CRLF S_F_DATE
#define S_400_PART_02		S_CRLF S_F_CONTENT_LENGTH "0" S_CRLF
#define S_403_PART_01		S_403 S_CRLF S_F_DATE
#define S_403_PART_02		S_CRLF S_F_CONTENT_LENGTH "0" S_CRLF
#define S_404_PART_01		S_404 S_CRLF S_F_DATE
#define S_404_PART_02		S_CRLF S_F_CONTENT_LENGTH "0" S_CRLF
#define S_412_PART_01		S_412 S_CRLF S_F_DATE
#define S_412_PART_02		S_CRLF S_F_CONTENT_LENGTH "0" S_CRLF
#define S_500_PART_01		S_500 S_CRLF S_F_DATE
#define S_500_PART_02		S_CRLF S_F_CONTENT_LENGTH "0" S_CRLF
#define S_502_PART_01		S_502 S_CRLF S_F_DATE
#define S_502_PART_02		S_CRLF S_F_CONTENT_LENGTH "0" S_CRLF
#define S_503_PART_01		S_503 S_CRLF S_F_DATE
#define S_503_PART_02		S_CRLF S_F_CONTENT_LENGTH "0" S_CRLF \
				S_F_RETRY_AFTER S_V_RETRY_AFTER S_CRLF
#define S_504_PART_01		S_504 S_CRLF S_F_DATE
#define S_504_PART_02		S_CRLF S_F_CONTENT_LENGTH "0" S_CRLF
#define S_DEF_PART_02		S_CRLF S_F_CONTENT_LENGTH "0" S_CRLF
#define S_DEF_PART_03		S_F_SERVER TFW_NAME "/" TFW_VERSION S_CRLF

/*
 * Array with predefined response data
 */
static TfwStr http_predef_resps[RESP_NUM] = {
	[RESP_200] = {
		.chunks = (TfwStr []){
			{ .data = S_200_PART_01, .len = SLEN(S_200_PART_01) },
			{ .data = NULL, .len = SLEN(S_V_DATE) },
			{ .data = S_200_PART_02, .len = SLEN(S_200_PART_02) },
			{ .data = S_DEF_PART_03, .len = SLEN(S_DEF_PART_03) },
			{ .data = S_CRLF, .len = SLEN(S_CRLF) },
			{ .data = NULL, .len = 0 },
		},
		.len = SLEN(S_200_PART_01 S_V_DATE S_200_PART_02 S_DEF_PART_03
			    S_CRLF),
		.nchunks = 6
	},
	/* Response has invalid syntax, client shouldn't repeat it. */
	[RESP_400] = {
		.chunks = (TfwStr []){
			{ .data = S_400_PART_01, .len = SLEN(S_400_PART_01) },
			{ .data = NULL, .len = SLEN(S_V_DATE) },
			{ .data = S_400_PART_02, .len = SLEN(S_400_PART_02) },
			{ .data = S_DEF_PART_03, .len = SLEN(S_DEF_PART_03) },
			{ .data = S_CRLF, .len = SLEN(S_CRLF) },
			{ .data = NULL, .len = 0 },
		},
		.len = SLEN(S_400_PART_01 S_V_DATE S_400_PART_02 S_DEF_PART_03
			    S_CRLF),
		.nchunks = 6
	},
	/* Response is syntactically valid, but refuse to authorize it. */
	[RESP_403] = {
		.chunks = (TfwStr []){
			{ .data = S_403_PART_01, .len = SLEN(S_403_PART_01) },
			{ .data = NULL, .len = SLEN(S_V_DATE) },
			{ .data = S_403_PART_02, .len = SLEN(S_403_PART_02) },
			{ .data = S_DEF_PART_03, .len = SLEN(S_DEF_PART_03) },
			{ .data = S_CRLF, .len = SLEN(S_CRLF) },
			{ .data = NULL, .len = 0 },
		},
		.len = SLEN(S_403_PART_01 S_V_DATE S_403_PART_02 S_DEF_PART_03
			    S_CRLF),
		.nchunks = 6
	},
	/* Can't find the requested resource. */
	[RESP_404] = {
		.chunks = (TfwStr []){
			{ .data = S_404_PART_01, .len = SLEN(S_404_PART_01) },
			{ .data = NULL, .len = SLEN(S_V_DATE) },
			{ .data = S_404_PART_02, .len = SLEN(S_404_PART_02) },
			{ .data = S_DEF_PART_03, .len = SLEN(S_DEF_PART_03) },
			{ .data = S_CRLF, .len = SLEN(S_CRLF) },
			{ .data = NULL, .len = 0 },
		},
		.len = SLEN(S_404_PART_01 S_V_DATE S_404_PART_02 S_DEF_PART_03
			    S_CRLF),
		.nchunks = 6
	},
	[RESP_412] = {
		.chunks = (TfwStr []){
			{ .data = S_412_PART_01, .len = SLEN(S_412_PART_01) },
			{ .data = NULL, .len = SLEN(S_V_DATE) },
			{ .data = S_412_PART_02, .len = SLEN(S_412_PART_02) },
			{ .data = S_DEF_PART_03, .len = SLEN(S_DEF_PART_03) },
			{ .data = S_CRLF, .len = SLEN(S_CRLF) },
			{ .data = NULL, .len = 0 },
		},
		.len = SLEN(S_412_PART_01 S_V_DATE S_412_PART_02 S_DEF_PART_03
			    S_CRLF),
		.nchunks = 6
	},
	/* Internal error in TempestaFW. */
	[RESP_500] = {
		.chunks = (TfwStr []){
			{ .data = S_500_PART_01, .len = SLEN(S_500_PART_01) },
			{ .data = NULL, .len = SLEN(S_V_DATE) },
			{ .data = S_500_PART_02, .len = SLEN(S_500_PART_02) },
			{ .data = S_DEF_PART_03, .len = SLEN(S_DEF_PART_03) },
			{ .data = S_CRLF, .len = SLEN(S_CRLF) },
			{ .data = NULL, .len = 0 },
		},
		.len = SLEN(S_500_PART_01 S_V_DATE S_500_PART_02 S_DEF_PART_03
			    S_CRLF),
		.nchunks = 6
	},
	/* Error (syntax or network) while receiving request from backend. */
	[RESP_502] = {
		.chunks = (TfwStr []){
			{ .data = S_502_PART_01, .len = SLEN(S_502_PART_01) },
			{ .data = NULL, .len = SLEN(S_V_DATE) },
			{ .data = S_502_PART_02, .len = SLEN(S_502_PART_02) },
			{ .data = S_DEF_PART_03, .len = SLEN(S_DEF_PART_03) },
			{ .data = S_CRLF, .len = SLEN(S_CRLF) },
			{ .data = NULL, .len = 0 },
		},
		.len = SLEN(S_502_PART_01 S_V_DATE S_502_PART_02 S_DEF_PART_03
			    S_CRLF),
		.nchunks = 6
	},
	/*
	 * Sticky cookie or JS challenge failed, refuse to serve the client.
	 * Add Retry-After header, normal browser will repeat the request
	 * after given time, 10s by default.
	 */
	[RESP_503] = {
		.chunks = (TfwStr []){
			{ .data = S_503_PART_01, .len = SLEN(S_503_PART_01) },
			{ .data = NULL, .len = SLEN(S_V_DATE) },
			{ .data = S_503_PART_02, .len = SLEN(S_503_PART_02) },
			{ .data = S_DEF_PART_03, .len = SLEN(S_DEF_PART_03) },
			{ .data = S_CRLF, .len = SLEN(S_CRLF) },
			{ .data = NULL, .len = 0 },
		},
		.len = SLEN(S_503_PART_01 S_V_DATE S_503_PART_02 S_DEF_PART_03
			    S_CRLF),
		.nchunks = 6
	},
	/* Can't get a response in time. */
	[RESP_504] = {
		.chunks = (TfwStr []){
			{ .data = S_504_PART_01, .len = SLEN(S_504_PART_01) },
			{ .data = NULL, .len = SLEN(S_V_DATE) },
			{ .data = S_504_PART_02, .len = SLEN(S_504_PART_02) },
			{ .data = S_DEF_PART_03, .len = SLEN(S_DEF_PART_03) },
			{ .data = S_CRLF, .len = SLEN(S_CRLF) },
			{ .data = NULL, .len = 0 },
		},
		.len = SLEN(S_504_PART_01 S_V_DATE S_504_PART_02 S_DEF_PART_03
			    S_CRLF),
		.nchunks = 6
	}
};

/*
 * Chunks for various message parts in @http_predef_resps array
 * have predefined positions:
 * 1: Start line,
 * 2: Date,
 * 3: Content-Length header,
 * 4: Server header,
 * 5: CRLF,
 * 6: Message body.
 * Message body is empty by default but can be overridden by 'response_body'
 * directive.
 *
 * Some position-dependent macros specific to @http_predef_resps
 * are defined below.
 */
#define TFW_STR_START_CH(msg)	__TFW_STR_CH(msg, 0)
#define TFW_STR_DATE_CH(msg)	__TFW_STR_CH(msg, 1)
#define TFW_STR_CLEN_CH(msg)	__TFW_STR_CH(msg, 2)
#define TFW_STR_SRV_CH(msg)	__TFW_STR_CH(msg, 3)
#define TFW_STR_CRLF_CH(msg)	__TFW_STR_CH(msg, 4)
#define TFW_STR_BODY_CH(msg)	__TFW_STR_CH(msg, 5)

/*
 * Two static TfwStr structures are needed due to have the opportunity
 * to set separately one page body, e.g. for 500 answer, and another
 * page body - for the remaining 5xx answers.
 */
static TfwStr http_4xx_resp_body = {
	.chunks = (TfwStr []){
		{ .data = NULL, .len = 0 },
		{ .data = NULL, .len = 0 },
	},
	.len = 0,
};
static TfwStr http_5xx_resp_body = {
	.chunks = (TfwStr []){
		{ .data = NULL, .len = 0 },
		{ .data = NULL, .len = 0 },
	},
	.len = 0,
};

/*
 * Prepare current date in the format required for HTTP "Date:"
 * header field. See RFC 2616 section 3.3.
 */
static void
tfw_http_prep_date_from(char *buf, long date)
{
	struct tm tm;
	char *ptr = buf;

	static const char * const wday[] =
		{ "Sun, ", "Mon, ", "Tue, ",
		  "Wed, ", "Thu, ", "Fri, ", "Sat, " };
	static const char * const month[] =
		{ " Jan ", " Feb ", " Mar ", " Apr ", " May ", " Jun ",
		  " Jul ", " Aug ", " Sep ", " Oct ", " Nov ", " Dec " };

	/*
	 * If you see the function in perf top, then replace the naive
	 * printer by https://github.com/jeaiii/itoa.git
	 */
#define PRINT_2DIGIT(p, n)			\
	*p++ = (n <= 9) ? '0' : '0' + n / 10;	\
	*p++ = '0' + n % 10;

	time64_to_tm(date, 0, &tm);

	memcpy(ptr, wday[tm.tm_wday], 5);
	ptr += 5;
	PRINT_2DIGIT(ptr, tm.tm_mday);
	memcpy(ptr, month[tm.tm_mon], 5);
	ptr += 5;
	PRINT_2DIGIT(ptr, (tm.tm_year + 1900) / 100);
	PRINT_2DIGIT(ptr, (tm.tm_year + 1900) % 100);
	*ptr++ = ' ';
	PRINT_2DIGIT(ptr, tm.tm_hour);
	*ptr++ = ':';
	PRINT_2DIGIT(ptr, tm.tm_min);
	*ptr++ = ':';
	PRINT_2DIGIT(ptr, tm.tm_sec);
	memcpy(ptr, " GMT", 4);
#undef PRINT_2DIGIT
}

static inline void
tfw_http_prep_date(char *buf)
{
	tfw_http_prep_date_from(buf, tfw_current_timestamp());
}

int
tfw_h2_prep_redirect(TfwHttpResp *resp, unsigned short status, TfwStr *rmark,
		     TfwStr *cookie, TfwStr *body)
{
	int r;
	TfwHPackInt vlen;
	unsigned int stream_id;
	unsigned long hdrs_len, loc_val_len;
	TfwHttpReq *req = resp->req;
	TfwHttpTransIter *mit = &resp->mit;
	TfwMsgIter *iter = &mit->iter;
	struct sk_buff **skb_head = &resp->msg.skb_head;
	static TfwStr h_loc = TFW_STR_STRING(S_LOCATION);
	static TfwStr proto = TFW_STR_STRING(S_HTTPS);
	static TfwStr h_sc = TFW_STR_STRING(S_SET_COOKIE);
	TfwStr host, *host_ptr = &host, s_vlen = {};

	stream_id = tfw_h2_stream_id_close(req, HTTP2_HEADERS,
					   HTTP2_F_END_STREAM);
	if (unlikely(!stream_id))
		return -ENOENT;

	/* Set HTTP/2 ':status' pseudo-header. */
	mit->start_off = FRAME_HEADER_SIZE;
	r = tfw_h2_resp_status_write(resp, status, TFW_H2_TRANS_EXPAND, false);
	if (unlikely(r))
		return r;

	/* Add 'date' header. */
	r = tfw_h2_add_hdr_date(resp, TFW_H2_TRANS_EXPAND, false);
	if (unlikely(r))
		return r;

	/* Add 'location' header (possibly, with redirection mark). */
	h_loc.hpack_idx = 46;
	r = tfw_hpack_encode(resp, &h_loc, TFW_H2_TRANS_EXPAND, false);
	if (unlikely(r))
		return r;

	if (req->host.len)
		host_ptr = &req->host;
	else
		__h2_msg_hdr_val(&req->h_tbl->tbl[TFW_HTTP_HDR_HOST], &host);

	loc_val_len = req->uri_path.len;
	loc_val_len += host_ptr->len ? host_ptr->len + proto.len : 0;
	loc_val_len += rmark->len;

	write_int(loc_val_len, 0x7F, 0, &vlen);
	s_vlen.data = vlen.buf;
	s_vlen.len = vlen.sz;

	r = tfw_http_msg_expand_data(iter, skb_head, &s_vlen, NULL);
	if (unlikely(r))
		return r;

	if (host_ptr->len) {
		r = tfw_http_msg_expand_data(iter, skb_head, &proto, NULL);
		if (unlikely(r))
			return r;

		r = tfw_http_msg_expand_data(iter, skb_head, host_ptr, NULL);
		if (unlikely(r))
			return r;
	}

	if (rmark->len) {
		r = tfw_http_msg_expand_data(iter, skb_head, rmark, NULL);
		if (unlikely(r))
			return r;
	}

	r = tfw_http_msg_expand_data(iter, skb_head, &req->uri_path, NULL);
	if (unlikely(r))
		return r;

	hdrs_len = s_vlen.len + loc_val_len;

	/* Add 'set-cookie' header. */
	h_sc.hpack_idx = 55;
	r = tfw_hpack_encode(resp, &h_sc, TFW_H2_TRANS_EXPAND, false);
	if (unlikely(r))
		return r;

	write_int(cookie->len, 0x7F, 0, &vlen);
	s_vlen.data = vlen.buf;
	s_vlen.len = vlen.sz;

	r = tfw_http_msg_expand_data(iter, skb_head, &s_vlen, NULL);
	if (unlikely(r))
		return r;

	r = tfw_http_msg_expand_data(iter, skb_head, cookie, NULL);
	if (unlikely(r))
		return r;

	hdrs_len += s_vlen.len + cookie->len;
	hdrs_len += mit->acc_len;

	return tfw_h2_frame_local_resp(resp, stream_id, hdrs_len, body);
}

#define S_REDIR_302	S_302 S_CRLF
#define S_REDIR_503	S_503 S_CRLF
#define S_REDIR_GEN	" Redirection" S_CRLF
#define S_REDIR_P_01	S_F_DATE
#define S_REDIR_P_02	S_CRLF S_F_LOCATION
#define S_REDIR_P_03	S_CRLF S_F_SET_COOKIE
#define S_REDIR_KEEP	S_CRLF S_F_CONNECTION S_V_CONN_KA S_CRLF
#define S_REDIR_CLOSE	S_CRLF S_F_CONNECTION S_V_CONN_CLOSE S_CRLF

/**
 * The response redirects the client to the same URI as the original request,
 * but it includes 'Set-Cookie:' header field that sets Tempesta sticky cookie.
 * If JS challenge is enabled, then body contained JS challenge is provided.
 * Body string contains the 'Content-Length' header, CRLF and body itself.
 */
int
tfw_h1_prep_redirect(TfwHttpResp *resp, unsigned short status, TfwStr *rmark,
		     TfwStr *cookie, TfwStr *body)
{
	TfwHttpReq *req = resp->req;
	size_t data_len;
	int ret = 0;
	TfwMsgIter it;
	static TfwStr rh_302 = {
		.data = S_REDIR_302, .len = SLEN(S_REDIR_302) };
	static TfwStr rh_503 = {
		.data = S_REDIR_503, .len = SLEN(S_REDIR_503) };
	TfwStr rh_gen = {
		.chunks = (TfwStr []){
			{ .data = S_0, .len = SLEN(S_0) },
			{ .data = (*this_cpu_ptr(&g_buf) + RESP_BUF_LEN / 2),
			  .len = 3 },
			{ .data = S_REDIR_GEN, .len = SLEN(S_REDIR_GEN) }
		},
		.len = SLEN(S_0 S_REDIR_GEN) + 3,
		.nchunks = 3
	};
	TfwStr h_common_1 = {
		.chunks = (TfwStr []){
			{ .data = S_REDIR_P_01, .len = SLEN(S_REDIR_P_01) },
			{ .data = *this_cpu_ptr(&g_buf), .len = SLEN(S_V_DATE) },
			{ .data = S_REDIR_P_02, .len = SLEN(S_REDIR_P_02) }
		},
		.len = SLEN(S_REDIR_P_01 S_V_DATE S_REDIR_P_02),
		.nchunks = 3
	};
	static TfwStr h_common_2 = {
		.data = S_REDIR_P_03, .len = SLEN(S_REDIR_P_03) };
	static TfwStr crlf = {
		.data = S_CRLF, .len = SLEN(S_CRLF) };
	static TfwStr crlf_keep = {
		.data = S_REDIR_KEEP, .len = SLEN(S_REDIR_KEEP) };
	static TfwStr crlf_close = {
		.data = S_REDIR_CLOSE, .len = SLEN(S_REDIR_CLOSE) };
	TfwStr c_len_crlf = {
		.chunks = (TfwStr []){
			{ .data = S_F_CONTENT_LENGTH,
			  .len = SLEN(S_F_CONTENT_LENGTH) },
			{ .data = (*this_cpu_ptr(&g_buf) + RESP_BUF_LEN / 2 + 3),
			  .len = 0 },
			{ .data = S_CRLFCRLF, .len = SLEN(S_CRLFCRLF) }
		},
		.len = SLEN(S_F_CONTENT_LENGTH S_CRLFCRLF),
		.nchunks = 3
	};
	static TfwStr protos[] = {
		{ .data = S_HTTP, .len = SLEN(S_HTTP) },
		{ .data = S_HTTPS, .len = SLEN(S_HTTPS) },
	};
	TfwStr *proto = &protos[TFW_CONN_PROTO(req->conn) == TFW_FSM_HTTPS];
	TfwStr host, *rh, *cookie_crlf = &crlf;

	if (status == 302) {
		rh = &rh_302;
	} else if (status == 503) {
		rh = &rh_503;
	} else {
		tfw_ultoa(status, __TFW_STR_CH(&rh_gen, 1)->data, 3);
		rh = &rh_gen;
	}
	__TFW_STR_CH(&c_len_crlf, 1)->len += tfw_ultoa(
		body ? body->len : 0, __TFW_STR_CH(&c_len_crlf, 1)->data,
		RESP_BUF_LEN / 2 - 3);
	c_len_crlf.len += __TFW_STR_CH(&c_len_crlf, 1)->len;

	if (req->host.len)
		host = req->host;
	else
		tfw_http_msg_clnthdr_val(req,
					 &req->h_tbl->tbl[TFW_HTTP_HDR_HOST],
					 TFW_HTTP_HDR_HOST, &host);

	/* Set "Connection:" header field if needed. */
	if (test_bit(TFW_HTTP_B_CONN_CLOSE, req->flags))
		cookie_crlf = &crlf_close;
	else if (test_bit(TFW_HTTP_B_CONN_KA, req->flags))
		cookie_crlf = &crlf_keep;

	/* Add variable part of data length to get the total */
	data_len = rh->len + h_common_1.len;
	data_len += host.len ? host.len + proto->len : 0;
	data_len += rmark->len;
	data_len += req->uri_path.len + h_common_2.len + cookie->len;
	data_len += cookie_crlf->len + c_len_crlf.len;
	data_len += body ? body->len : 0;

	if (tfw_http_msg_setup((TfwHttpMsg *)resp, &it, data_len, 0))
		return TFW_BLOCK;

	tfw_http_prep_date(__TFW_STR_CH(&h_common_1, 1)->data);

	ret = tfw_msg_write(&it, rh);
	ret |= tfw_msg_write(&it, &h_common_1);
	/*
	 * HTTP/1.0 may have no host part, so we create relative URI.
	 * See RFC 1945 9.3 and RFC 7231 7.1.2.
	 */
	if (host.len) {
		ret |= tfw_msg_write(&it, proto);
		ret |= tfw_msg_write(&it, &host);
	}

	if (rmark->len)
		ret |= tfw_msg_write(&it, rmark);

	ret |= tfw_msg_write(&it, &req->uri_path);
	ret |= tfw_msg_write(&it, &h_common_2);
	ret |= tfw_msg_write(&it, cookie);
	ret |= tfw_msg_write(&it, cookie_crlf);
	ret |= tfw_msg_write(&it, &c_len_crlf);
	if (body)
		ret |= tfw_msg_write(&it, body);

	return ret;
}

#define S_304_PART_01	S_304 S_CRLF
#define S_304_KEEP	S_F_CONNECTION S_V_CONN_KA S_CRLF
#define S_304_CLOSE	S_F_CONNECTION S_V_CONN_CLOSE S_CRLF

/*
 * Preparing 304 response (Not Modified) for HTTP/1.1-client.
 */
int
tfw_http_prep_304(TfwHttpReq *req, struct sk_buff **skb_head, TfwMsgIter *it)
{
	int ret = 0;
	static TfwStr rh = {
		.data = S_304_PART_01, .len = SLEN(S_304_PART_01) };
	static TfwStr crlf_keep = {
		.data = S_304_KEEP, .len = SLEN(S_304_KEEP) };
	static TfwStr crlf_close = {
		.data = S_304_CLOSE, .len = SLEN(S_304_CLOSE) };
	TfwStr *end = NULL;

	/* Set "Connection:" header field if needed. */
	if (test_bit(TFW_HTTP_B_CONN_CLOSE, req->flags))
		end = &crlf_close;
	else if (test_bit(TFW_HTTP_B_CONN_KA, req->flags))
		end = &crlf_keep;

	ret = tfw_http_msg_expand_data(it, skb_head, &rh, NULL);
	if (unlikely(ret))
		return ret;

	if (end) {
		ret = tfw_http_msg_expand_data(it, skb_head, end, NULL);
		if (unlikely(ret))
			return ret;
	}

	T_DBG("Send HTTP 304 response\n");

	return 0;
}

/*
 * Free an HTTP message.
 * Also, free the connection instance if there's no more references.
 *
 * This function should be used anytime when there's a chance that
 * a connection instance may belong to multiple messages, which is
 * almost always. If a connection is suddenly closed then it still
 * can be safely dereferenced and used in the code.
 * In rare cases we're sure that a connection instance in a message
 * doesn't have multiple users. For example, when an error response
 * is prepared and sent by Tempesta, that HTTP message does not need
 * a connection instance. The message is then immediately destroyed,
 * and a simpler tfw_http_msg_free() can be used for that.
 *
 * NOTE: @hm->conn may be NULL if @hm is the response that was served
 * from cache.
 */
void
tfw_http_conn_msg_free(TfwHttpMsg *hm)
{
	if (unlikely(!hm))
		return;

	if (hm->conn) {
		/*
		 * Check that the paired response has been destroyed before
		 * the request.
		 */
		WARN_ON_ONCE((TFW_CONN_TYPE(hm->conn) & Conn_Clnt) && hm->pair);

		/*
		 * Unlink the connection while there is at least one
		 * reference. Use atomic exchange to avoid races with
		 * new messages arriving on the connection.
		 *
		 * NOTE: currently this unlink operation is not needed
		 * for HTTP/2 mode; it is left here as is since it does
		 * nothing in HTTP/2 mode, because default general stream
		 * @conn->stream is not used and @conn->stream.msg must
		 * be always NULL during HTTP/2 processing.
		 */
		__cmpxchg((unsigned long *)&hm->conn->stream.msg,
			  (unsigned long)hm, 0UL, sizeof(long));
		tfw_connection_put(hm->conn);
	}

	tfw_http_msg_free(hm);
}

/*
 * Free request after removing it from seq_queue (or after closing the
 * corresponding stream - in case of HTTP/2 processing). This function
 * is needed in cases when response is not sent to client for some reasons.
 */
static inline void
tfw_http_conn_req_clean(TfwHttpReq *req)
{
	if (TFW_MSG_H2(req)) {
		tfw_h2_stream_id_close(req, _HTTP2_UNDEFINED, 0);
	} else {
		spin_lock_bh(&((TfwCliConn *)req->conn)->seq_qlock);
		if (likely(!list_empty(&req->msg.seq_list)))
			list_del_init(&req->msg.seq_list);
		spin_unlock_bh(&((TfwCliConn *)req->conn)->seq_qlock);
	}
	tfw_http_conn_msg_free((TfwHttpMsg *)req);
}

/*
 * Free the request and the paired response.
 */
static inline void
tfw_http_resp_pair_free(TfwHttpReq *req)
{
	tfw_http_conn_msg_free(req->pair);
	tfw_http_conn_msg_free((TfwHttpMsg *)req);
}

/*
 * Close the client connection and free unpaired request. This function
 * is needed for cases when we cannot prepare response for this request.
 * As soon as request is not linked with any response, sending to that
 * client stops starting with that request, because that creates
 * a "hole" in the chain of requests -- a request without a response.
 * Subsequent responses cannot be sent to the client until that
 * hole is closed, which at this point will never happen. To solve
 * this situation there is no choice but to close client connection.
 *
 * Note: As a consequence of closing a client connection on error of
 * preparing a response, it's possible that some already prepared
 * responses will not be sent to the client. That depends on the
 * order in which CPUs close the connection and call tfw_http_resp_fwd().
 * This is the intended behaviour. The goal is to free some memory
 * at the cost of dropping a few clients, so that Tempesta can
 * continue working.
 */
void
tfw_http_resp_build_error(TfwHttpReq *req)
{
	tfw_connection_close(req->conn, true);
	tfw_http_conn_req_clean(req);
	TFW_INC_STAT_BH(clnt.msgs_otherr);
}

static inline resp_code_t
tfw_http_enum_resp_code(int status)
{
	switch(status) {
	case 200:
		return RESP_200;
	case 400:
		return RESP_400;
	case 403:
		return RESP_403;
	case 404:
		return RESP_404;
	case 412:
		return RESP_412;
	case 500:
		return RESP_500;
	case 502:
		return RESP_502;
	case 503:
		return RESP_503;
	case 504:
		return RESP_504;
	default:
		return RESP_NUM;
	}
}

/**
 * Write HTTP/2 ':status' pseudo-header. The ':status' is only defined
 * pseudo-header for the response and all HTTP/2 responses must contain it.
 * https://httpwg.org/specs/rfc7540.html#rfc.section.8.1.2.4.
 */
int
tfw_h2_resp_status_write(TfwHttpResp *resp, unsigned short status,
			 TfwH2TransOp op, bool cache)
{
	int ret;
	unsigned short index = tfw_h2_pseudo_index(status);
	char buf[H2_STAT_VAL_LEN];
	TfwStr s_hdr = {
		.chunks = (TfwStr []){
			{ .data = S_H2_STAT,	.len = SLEN(S_H2_STAT) },
			{ .data = buf,		.len = H2_STAT_VAL_LEN }
		},
		.len = SLEN(S_H2_STAT) + H2_STAT_VAL_LEN,
		.nchunks = 2,
		.hpack_idx = index ? index : 8
	};

	WARN_ON_ONCE(op != TFW_H2_TRANS_EXPAND && op != TFW_H2_TRANS_SUB);

	/*
	 * If the status code is not in the static table, set the default
	 * static index just for the ':status' name.
	 */
	if (index) {
		s_hdr.flags |= TFW_STR_FULL_INDEX;
	}

	if (!tfw_ultoa(status, __TFW_STR_CH(&s_hdr, 1)->data, H2_STAT_VAL_LEN))
		return -E2BIG;

	if ((ret = tfw_hpack_encode(resp, &s_hdr, op, !cache)))
		return ret;

	/* set status on response for access logging */
	resp->status = status;

	return 0;
}

void
tfw_h2_resp_fwd(TfwHttpResp *resp)
{
	TfwHttpReq *req = resp->req;
	TfwH2Ctx *ctx = tfw_h2_context(req->conn);

	tfw_connection_get(req->conn);
	do_access_log(resp);

	if (tfw_cli_conn_send((TfwCliConn *)req->conn, (TfwMsg *)resp)) {
		T_DBG("%s: cannot send data to client via HTTP/2\n", __func__);
		TFW_INC_STAT_BH(serv.msgs_otherr);
		tfw_connection_close(req->conn, true);
	}
	else {
		TFW_INC_STAT_BH(serv.msgs_forwarded);
	}

	tfw_connection_put(req->conn);

	tfw_hpack_enc_release(&ctx->hpack, resp->flags);

	tfw_http_resp_pair_free(req);
}

static void
tfw_h2_send_resp(TfwHttpReq *req, int status, unsigned int stream_id)
{
	TfwStr *msg;
	resp_code_t code;
	TfwHttpResp *resp;
	struct sk_buff **skb_head;
	TfwHttpTransIter *mit;
	char *date_val, *data_ptr;
	unsigned long nlen, vlen;
	TfwStr *start, *date, *clen, *srv, *body;
	TfwH2Ctx *ctx = tfw_h2_context(req->conn);
	TfwStr hdr = {
		.chunks = (TfwStr []){ {}, {} },
		.nchunks = 2
	};

	if (!stream_id) {
		stream_id = tfw_h2_stream_id_close(req, HTTP2_HEADERS,
						   HTTP2_F_END_STREAM);
		if (unlikely(!stream_id)) {
			tfw_http_conn_msg_free((TfwHttpMsg *)req);
			return;
		}
	}

	code = tfw_http_enum_resp_code(status);
	if (code == RESP_NUM) {
		T_WARN("Unexpected response error code: [%d]\n", status);
		code = RESP_500;
	}
	msg = &http_predef_resps[code];

	resp = tfw_http_msg_alloc_resp_light(req);
	if (unlikely(!resp))
		goto err;

	mit = &resp->mit;
	skb_head = &resp->msg.skb_head;
	body = TFW_STR_BODY_CH(msg);

	/* Set HTTP/2 ':status' pseudo-header. */
	mit->start_off = FRAME_HEADER_SIZE;
	if (tfw_h2_resp_status_write(resp, status, TFW_H2_TRANS_EXPAND, false))
		goto err_setup;

	/*
	 * Form and write HTTP/2 response headers excluding "\r\n", ':'
	 * separators and OWS.
	 */
	start = TFW_STR_START_CH(msg);
	date = TFW_STR_DATE_CH(msg);
	__TFW_STR_CH(&hdr, 0)->data = start->data + start->len - SLEN(S_F_DATE);
	__TFW_STR_CH(&hdr, 0)->len = nlen = SLEN(S_F_DATE) - 2;
	date_val = *this_cpu_ptr(&g_buf);
	tfw_http_prep_date(date_val);
	__TFW_STR_CH(&hdr, 1)->data = date_val;
	__TFW_STR_CH(&hdr, 1)->len = vlen = date->len;
	hdr.len = nlen + vlen;
	hdr.hpack_idx = 33;
	if (tfw_hpack_encode(resp, &hdr, TFW_H2_TRANS_EXPAND, true))
		goto err_setup;

	clen = TFW_STR_CLEN_CH(msg);
	__TFW_STR_CH(&hdr, 0)->data = data_ptr = clen->data + SLEN(S_CRLF);
	__TFW_STR_CH(&hdr, 0)->len = nlen = SLEN(S_F_CONTENT_LENGTH) - 2;
	__TFW_STR_CH(&hdr, 1)->data = data_ptr = data_ptr + nlen + 2;
	__TFW_STR_CH(&hdr, 1)->len = vlen = clen->data + clen->len
		- data_ptr - SLEN(S_CRLF);
	hdr.len = nlen + vlen;
	hdr.hpack_idx = 28;
	if (tfw_hpack_encode(resp, &hdr, TFW_H2_TRANS_EXPAND, true))
		goto err_setup;

	srv = TFW_STR_SRV_CH(msg);
	__TFW_STR_CH(&hdr, 0)->data = data_ptr = srv->data;
	__TFW_STR_CH(&hdr, 0)->len = nlen = SLEN(S_F_SERVER) - 2;
	__TFW_STR_CH(&hdr, 1)->data = data_ptr = data_ptr + nlen + 2;
	__TFW_STR_CH(&hdr, 1)->len = vlen = srv->data + srv->len
		- data_ptr - SLEN(S_CRLF);
	hdr.len = nlen + vlen;
	hdr.hpack_idx = 54;
	if (tfw_hpack_encode(resp, &hdr, TFW_H2_TRANS_EXPAND, true))
		goto err_setup;

	if (WARN_ON_ONCE(!mit->acc_len))
		goto err_setup;

	if (tfw_h2_frame_local_resp(resp, stream_id, mit->acc_len, body))
		goto err_setup;

	/* Send resulting HTTP/2 response and release HPACK encoder index. */
	tfw_h2_resp_fwd(resp);

	return;

err_setup:
	T_DBG("%s: HTTP/2 response message transformation error: conn=[%p]\n",
	      __func__, req->conn);

	tfw_hpack_enc_release(&ctx->hpack, resp->flags);

	tfw_http_msg_free((TfwHttpMsg *)resp);
err:
	tfw_http_resp_build_error(req);
}

/*
 * Perform operations common to sending an error response to a client.
 * Set current date in the header of an HTTP error response, and set
 * the "Connection:" header field if it was present in the request.
 * If memory allocation error or message setup errors occurred, then
 * client connection should be closed, because response-request
 * pairing for pipelined requests is violated.
 *
 * NOTE: This function expects the predefined order of chunks in @msg:
 * the fourth chunk must be CRLF.
 */
static void
tfw_h1_send_resp(TfwHttpReq *req, int status)
{
	TfwMsgIter it;
	resp_code_t code;
	TfwHttpResp *resp;
	TfwStr *date, *crlf, *body;
	TfwStr msg = {
		.chunks = (TfwStr []){ {}, {}, {}, {}, {}, {} },
		.len = 0,
		.nchunks = 6
	};

	code = tfw_http_enum_resp_code(status);
	if (code == RESP_NUM) {
		T_WARN("Unexpected response error code: [%d]\n", status);
		code = RESP_500;
	}

	if (tfw_strcpy_desc(&msg, &http_predef_resps[code]))
		goto err;

	crlf = TFW_STR_CRLF_CH(&msg);
	if (test_bit(TFW_HTTP_B_CONN_KA, req->flags)
	    || test_bit(TFW_HTTP_B_CONN_CLOSE, req->flags))
	{
		unsigned long crlf_len = crlf->len;
		if (test_bit(TFW_HTTP_B_CONN_CLOSE, req->flags)) {
			crlf->data = S_H_CONN_CLOSE;
			crlf->len = SLEN(S_H_CONN_CLOSE);
		} else {
			crlf->data = S_H_CONN_KA;
			crlf->len = SLEN(S_H_CONN_KA);
		}
		msg.len += crlf->len - crlf_len;
	}

	if (!(resp = tfw_http_msg_alloc_resp_light(req)))
		goto err;
	if (tfw_http_msg_setup((TfwHttpMsg *)resp, &it, msg.len, 0))
		goto err_setup;

	body = TFW_STR_BODY_CH(&msg);
	date = TFW_STR_DATE_CH(&msg);
	date->data = *this_cpu_ptr(&g_buf);
	tfw_http_prep_date(date->data);
	resp->status = status;
	resp->content_length = body->len;
	if (!body->data)
		msg.nchunks = 5;

	if (tfw_msg_write(&it, &msg))
		goto err_setup;

	tfw_http_resp_fwd(resp);

	return;
err_setup:
	T_DBG2("%s: Response message allocation error: conn=[%p]\n",
	       __func__, req->conn);
	tfw_http_msg_free((TfwHttpMsg *)resp);
err:
	tfw_http_resp_build_error(req);
}

/*
 * SKB data is needed for calculation of a cache key from fields of
 * a request. It's also needed when a request may need to be re-sent.
 * In all other cases it can just be passed to the network layer.
 *
 * However, at this time requests may always be re-sent in case of
 * a connection failure. There's no option to prohibit re-sending.
 * Thus, request's SKB can't be passed to the network layer until
 * certain changes are implemented. For now there's no choice but
 * make a copy of request's SKBs in SS layer.
 *
 * TODO: Making a copy of each SKB _IS BAD_. See issues #391 and #488.
 */
static inline void
tfw_http_req_init_ss_flags(TfwSrvConn *srv_conn, TfwHttpReq *req)
{
	((TfwMsg *)req)->ss_flags |= SS_F_KEEP_SKB;
}

static inline void
tfw_http_resp_init_ss_flags(TfwHttpResp *resp)
{
	if (test_bit(TFW_HTTP_B_CONN_CLOSE, resp->req->flags))
		resp->msg.ss_flags |= SS_F_CONN_CLOSE;
}

/*
 * Check if a request is non-idempotent.
 */
static inline bool
tfw_http_req_is_nip(TfwHttpReq *req)
{
	return test_bit(TFW_HTTP_B_NON_IDEMP, req->flags);
}

/*
 * Reset the flag saying that @srv_conn has non-idempotent requests.
 */
static inline void
tfw_http_conn_nip_reset(TfwSrvConn *srv_conn)
{
	if (list_empty(&srv_conn->nip_queue))
		clear_bit(TFW_CONN_B_HASNIP, &srv_conn->flags);
}

/*
 * Put @req on the list of non-idempotent requests in @srv_conn.
 * Raise the flag saying that @srv_conn has non-idempotent requests.
 */
static inline void
tfw_http_req_nip_enlist(TfwSrvConn *srv_conn, TfwHttpReq *req)
{
	BUG_ON(!list_empty(&req->nip_list));
	list_add_tail(&req->nip_list, &srv_conn->nip_queue);
	set_bit(TFW_CONN_B_HASNIP, &srv_conn->flags);
}

/*
 * Remove @req from the list of non-idempotent requests in @srv_conn.
 * If it is the last request on the list, then clear the flag saying
 * that @srv_conn has non-idempotent requests.
 *
 * Does nothing if @req is NOT on the list.
 */
static inline void
tfw_http_req_nip_delist(TfwSrvConn *srv_conn, TfwHttpReq *req)
{
	if (!list_empty(&req->nip_list)) {
		list_del_init(&req->nip_list);
		tfw_http_conn_nip_reset(srv_conn);
	}
}

/*
 * Remove idempotent requests from the list of non-idempotent requests
 * in @srv_conn. A non-idempotent request may become idempotent when
 * another request is received from a client before a response to the
 * non-idempotent request is forwarded to the client. See the comment
 * to tfw_http_req_add_seq_queue().
 */
static inline void
tfw_http_conn_nip_adjust(TfwSrvConn *srv_conn)
{
	TfwHttpReq *req, *tmp;

	list_for_each_entry_safe(req, tmp, &srv_conn->nip_queue, nip_list)
		if (!tfw_http_req_is_nip(req)) {
			BUG_ON(list_empty(&req->nip_list));
			list_del_init(&req->nip_list);
		}
	tfw_http_conn_nip_reset(srv_conn);
}

/*
 * Tell if the server connection's forwarding queue is on hold.
 * It's on hold if the request that was sent last was non-idempotent.
 */
static inline bool
tfw_http_conn_on_hold(TfwSrvConn *srv_conn)
{
	TfwHttpReq *req_sent = (TfwHttpReq *)srv_conn->msg_sent;

	BUG_ON(!(TFW_CONN_TYPE(srv_conn) & Conn_Srv));
	return (req_sent && tfw_http_req_is_nip(req_sent));
}

/*
 * Tell if the server connection's forwarding queue is drained.
 * It's drained if there're no requests in the queue after the
 * request that was sent last.
 */
static inline bool
tfw_http_conn_drained(TfwSrvConn *srv_conn)
{
	struct list_head *fwd_queue = &srv_conn->fwd_queue;
	TfwHttpReq *req_sent = (TfwHttpReq *)srv_conn->msg_sent;

	BUG_ON(!(TFW_CONN_TYPE(srv_conn) & Conn_Srv));

	if (list_empty(fwd_queue))
		return true;
	if (!req_sent)
		return false;
	if (list_is_last(&req_sent->fwd_list, fwd_queue))
		return true;
	return false;
}

/*
 * Tell if the server connection's forwarding queue has requests
 * that need to be forwarded.
 */
static inline bool
tfw_http_conn_need_fwd(TfwSrvConn *srv_conn)
{
	return (!tfw_http_conn_on_hold(srv_conn)
		&& !tfw_http_conn_drained(srv_conn));
}

/*
 * Get the request that is previous to @srv_conn->msg_sent.
 */
static inline TfwMsg *
__tfw_http_conn_msg_sent_prev(TfwSrvConn *srv_conn)
{
	TfwHttpReq *req_sent = (TfwHttpReq *)srv_conn->msg_sent;

	/*
	 * There is list_is_last() function in the Linux kernel,
	 * but there is no list_is_first(). The condition below
	 * is an implementation of list_is_first().
	 */
	return (srv_conn->fwd_queue.next == &req_sent->fwd_list) ?
		NULL : (TfwMsg *)list_prev_entry(req_sent, fwd_list);
}

/*
 * Reset server connection's @fwd_queue and move all requests
 * to @dst list.
 */
static inline void
tfw_http_fwdq_reset(TfwSrvConn *srv_conn, struct list_head *dst)
{
	list_splice_tail_init(&srv_conn->fwd_queue, dst);
	srv_conn->qsize = 0;
	srv_conn->msg_sent = NULL;
	INIT_LIST_HEAD(&srv_conn->nip_queue);
	clear_bit(TFW_CONN_B_HASNIP, &srv_conn->flags);
}

/**
 * Add @req to the server connection's forwarding queue.
 */
static inline void
tfw_http_req_enlist(TfwSrvConn *srv_conn, TfwHttpReq *req)
{
	list_add_tail(&req->fwd_list, &srv_conn->fwd_queue);
	srv_conn->qsize++;
	if (tfw_http_req_is_nip(req))
		tfw_http_req_nip_enlist(srv_conn, req);
}

/**
 * Remove @req from the server connection's forwarding queue.
 * Caller must care about @srv_conn->msg_sent on it's own to keep the
 * queue state consistent.
 */
static inline void
tfw_http_req_delist(TfwSrvConn *srv_conn, TfwHttpReq *req)
{
	tfw_http_req_nip_delist(srv_conn, req);
	list_del_init(&req->fwd_list);
	srv_conn->qsize--;
}

/*
 * Common actions in case of an error while forwarding requests.
 * Erroneous requests are removed from the forwarding queue and placed
 * in @eq. The error code and the reason for an error response are
 * saved as well.
 */
static inline void
__tfw_http_req_err(TfwHttpReq *req, struct list_head *eq,
		   unsigned short status, const char *reason)
{
	list_add_tail(&req->fwd_list, eq);
	req->httperr.status = status;
	req->httperr.reason = reason;
}

static inline void
tfw_http_req_err(TfwSrvConn *srv_conn, TfwHttpReq *req,
		 struct list_head *eq, unsigned short status,
		 const char *reason)
{
	if (srv_conn)
		tfw_http_req_delist(srv_conn, req);
	__tfw_http_req_err(req, eq, status, reason);
}

static inline void
tfw_http_nip_req_resched_err(TfwSrvConn *srv_conn, TfwHttpReq *req,
			     struct list_head *eq)
{
	tfw_http_req_err(srv_conn, req, eq, 504,
			 "request dropped: non-idempotent requests aren't"
			  " re-forwarded or re-scheduled");
}

/* Common interface for sending error responses. */
void
tfw_http_send_resp(TfwHttpReq *req, int status, const char *reason)
{
	if (!(tfw_blk_flags & TFW_BLK_ERR_NOLOG)) {
		T_WARN_ADDR_STATUS(reason, &req->conn->peer->addr,
				   TFW_NO_PORT, status);
	}

	if (TFW_MSG_H2(req))
		tfw_h2_send_resp(req, status, 0);
	else
		tfw_h1_send_resp(req, status);
}

static bool
tfw_http_hm_suspend(TfwHttpResp *resp, TfwServer *srv)
{
	unsigned long old_flags, flags = READ_ONCE(srv->flags);

	if (!(flags & TFW_SRV_F_HMONITOR))
		return true;

	if (!tfw_apm_hm_srv_limit(resp->status, srv->apmref))
		return false;

	do {
		old_flags = cmpxchg(&srv->flags, flags,
				    flags | TFW_SRV_F_SUSPEND);
		if (likely(old_flags == flags)) {
			T_WARN_ADDR_STATUS("server has been suspended: limit "
					   "for bad responses is exceeded",
					   &srv->addr, TFW_WITH_PORT,
					   resp->status);
			break;
		}
		flags = old_flags;
	} while (flags & TFW_SRV_F_HMONITOR);

	return true;
}

static void
tfw_http_hm_control(TfwHttpResp *resp)
{
	TfwServer *srv = (TfwServer *)resp->conn->peer;

	if (tfw_http_hm_suspend(resp, srv))
		return;

	if (!tfw_srv_suspended(srv) ||
	    !tfw_apm_hm_srv_alive(resp->status, &resp->body, srv->apmref))
		return;

	tfw_srv_mark_alive(srv);
}

static inline void
tfw_http_hm_srv_update(TfwServer *srv, TfwHttpReq *req)
{
	if (test_bit(TFW_SRV_B_HMONITOR, &srv->flags))
		tfw_apm_hm_srv_rcount_update(&req->uri_path, srv->apmref);
}

static int
tfw_http_marks_cmp(const void *l, const void *r)
{
	unsigned int m1 = *(unsigned int *)l;
	unsigned int m2 = *(unsigned int *)r;

	return (m1 < m2) ? -1 : (m1 > m2);
}

static inline void
tfw_http_mark_wl_new_msg(TfwConn *conn, TfwHttpMsg *msg,
			 const struct sk_buff *skb)
{
	if (!tfw_wl_marks.mrks || !(TFW_CONN_TYPE(conn) & Conn_Clnt))
		return;

	if (bsearch(&skb->mark, tfw_wl_marks.mrks, tfw_wl_marks.sz,
		    sizeof(tfw_wl_marks.mrks[0]), tfw_http_marks_cmp))
	{
		__set_bit(TFW_HTTP_B_WHITELIST, msg->flags);
	}
}


/*
 * Forwarding of requests to a back end server is run under a lock
 * on the server connection's forwarding queue. It's performed as
 * fast as possible by moving failed requests to the error queue
 * that can be processed without the lock.
 *
 * Process requests that were not forwarded due to an error. Send
 * an error response to a client. The response will be attached to
 * the request and then sent to the client in proper seq order.
 */
static void
tfw_http_req_zap_error(struct list_head *eq)
{
	TfwHttpReq *req, *tmp;

	T_DBG2("%s: queue is %sempty\n",
	       __func__, list_empty(eq) ? "" : "NOT ");
	if (list_empty(eq))
		return;

	list_for_each_entry_safe(req, tmp, eq, fwd_list) {
		list_del_init(&req->fwd_list);
		if ((TFW_MSG_H2(req) && req->stream)
		    || (!TFW_MSG_H2(req)
			&& !test_bit(TFW_HTTP_B_REQ_DROP, req->flags)))
		{
			tfw_http_send_resp(req, req->httperr.status,
					   req->httperr.reason);
		}
		else
			tfw_http_conn_msg_free((TfwHttpMsg *)req);

		TFW_INC_STAT_BH(clnt.msgs_otherr);
	}
}

/*
 * If @req is dropped since the client was disconnected for some reason,
 * just free the request w/o connection putting.
 */
static inline bool
tfw_http_req_evict_dropped(TfwSrvConn *srv_conn, TfwHttpReq *req)
{
	/*
	 * The special case are the health monitor requests, which have
	 * not corresponding client connection and, consequently, cannot
	 * be dropped.
	 */
	if (!req->conn)
		return false;

	if (TFW_MSG_H2(req)) {
		if (req->stream)
			return false;
		T_DBG2("%s: Eviction: req=[%p] corresponding stream has been"
		       " dropped\n", __func__, req);
	} else {
		if (likely(!test_bit(TFW_HTTP_B_REQ_DROP, req->flags)))
			return false;
		T_DBG2("%s: Eviction: req=[%p] client disconnected\n", __func__,
		       req);
	}

	if (srv_conn)
		tfw_http_req_delist(srv_conn, req);

	tfw_http_conn_msg_free((TfwHttpMsg *)req);
	TFW_INC_STAT_BH(clnt.msgs_otherr);

	return true;
}

/*
 * If @req has timed out (has not been forwarded for too long), then
 * move it to the error queue @eq for sending an error response later.
 */
static inline bool
tfw_http_req_evict_timeout(TfwSrvConn *srv_conn, TfwServer *srv,
			   TfwHttpReq *req, struct list_head *eq)
{
	unsigned long jqage = jiffies - req->jrxtstamp;

	if (unlikely(time_after(jqage, srv->sg->max_jqage))) {
		T_DBG2("%s: Eviction: req=[%p] overdue=[%dms]\n",
		       __func__, req,
			 jiffies_to_msecs(jqage - srv->sg->max_jqage));
		tfw_http_req_err(srv_conn, req, eq, 504,
				 "request evicted: timed out");
		return true;
	}
	return false;
}

/*
 * If the number of re-forwarding attempts for @req is exceeded, then
 * move it to the error queue @eq for sending an error response later.
 */
static inline bool
tfw_http_req_evict_retries(TfwSrvConn *srv_conn, TfwServer *srv,
			   TfwHttpReq *req, struct list_head *eq)
{
	if (unlikely(req->retries++ >= srv->sg->max_refwd)) {
		T_DBG2("%s: Eviction: req=[%p] retries=[%d]\n",
		       __func__, req, req->retries);
		tfw_http_req_err(srv_conn, req, eq, 504,
				 "request evicted: the number"
				 " of retries exceeded");
		return true;
	}
	return false;
}

static inline bool
tfw_http_req_evict_stale_req(TfwSrvConn *srv_conn, TfwServer *srv,
			     TfwHttpReq *req, struct list_head *eq)
{
	return tfw_http_req_evict_dropped(srv_conn, req)
	       || tfw_http_req_evict_timeout(srv_conn, srv, req, eq);
}

static inline bool
tfw_http_req_evict(TfwSrvConn *srv_conn, TfwServer *srv, TfwHttpReq *req,
		   struct list_head *eq)
{
	return tfw_http_req_evict_dropped(srv_conn, req)
	       || tfw_http_req_evict_timeout(srv_conn, srv, req, eq)
	       || tfw_http_req_evict_retries(srv_conn, srv, req, eq);
}

/*
 * If forwarding of @req in @srv_conn is not successful, then move
 * it to the error queue @eq for sending an error response later.
 * If -EBADF or -EBUSY error occurred, then request should be left
 * in @fwd_queue to send it to backend later (or reschedule it to
 * other connection).
 */
static inline int
tfw_http_req_fwd_send(TfwSrvConn *srv_conn, TfwServer *srv, TfwHttpReq *req,
		      struct list_head *eq)
{
	int r;

	req->jtxtstamp = jiffies;
	tfw_http_req_init_ss_flags(srv_conn, req);

	if (!(r = tfw_connection_send((TfwConn *)srv_conn, (TfwMsg *)req)))
		return 0;

	T_DBG2("%s: Forwarding error: conn=[%p] req=[%p] error=[%d]\n",
	       __func__, srv_conn, req, r);

	if (r == -EBADF || r == -EBUSY)
		return r;

	if (test_bit(TFW_HTTP_B_HMONITOR, req->flags)) {
		tfw_http_req_delist(srv_conn, req);
		WARN_ON_ONCE(req->pair);
		tfw_http_msg_free((TfwHttpMsg *)req);
		T_WARN_ADDR("Unable to send health monitoring request to server",
			    &srv_conn->peer->addr, TFW_WITH_PORT);
	} else {
		tfw_http_req_err(srv_conn, req, eq, 500,
				 "request dropped: forwarding error");
	}

	return r;
}

/*
 * Forward one request @req to server connection @srv_conn. Return 0 if
 * request has been sent successfully, or error code otherwise.
 */
static inline int
tfw_http_req_fwd_single(TfwSrvConn *srv_conn, TfwServer *srv,
			TfwHttpReq *req, struct list_head *eq)
{
	int r;

	if (tfw_http_req_evict_stale_req(srv_conn, srv, req, eq))
		return -EINVAL;
	if ((r = tfw_http_req_fwd_send(srv_conn, srv, req, eq)))
		return r;
	srv_conn->msg_sent = (TfwMsg *)req;
	TFW_INC_STAT_BH(clnt.msgs_forwarded);
	return 0;
}

/*
 * Forward unsent requests in server connection @srv_conn. The requests
 * are forwarded until a non-idempotent request is found in the queue.
 * It's assumed that the forwarding queue in @srv_conn is locked and
 * NOT drained. Returns 0 if forwarding has been finished or error code
 * otherwise (e.g. the case of hanged connection with busy work queue).
 */
static int
tfw_http_conn_fwd_unsent(TfwSrvConn *srv_conn, struct list_head *eq)
{
	TfwHttpReq *req, *tmp;
	TfwServer *srv = (TfwServer *)srv_conn->peer;
	struct list_head *fwd_queue = &srv_conn->fwd_queue;

	T_DBG2("%s: conn=%pK\n", __func__, srv_conn);
	WARN_ON(!spin_is_locked(&srv_conn->fwd_qlock));
	BUG_ON(tfw_http_conn_drained(srv_conn));

	req = srv_conn->msg_sent
	    ? list_next_entry((TfwHttpReq *)srv_conn->msg_sent, fwd_list)
	    : list_first_entry(fwd_queue, TfwHttpReq, fwd_list);

	list_for_each_entry_safe_from(req, tmp, fwd_queue, fwd_list) {
		int ret = tfw_http_req_fwd_single(srv_conn, srv, req, eq);
		/*
		 * In case of busy work queue and absence of forwarded but
		 * unanswered request(s) in connection, the forwarding procedure
		 * is considered failed and the error is returned to the caller.
		 */
		if (ret == -EBUSY && srv_conn->msg_sent == NULL)
			return ret;
		/*
		 * If connection is broken or work queue is busy and connection
		 * has request(s) forwarded but unanswered, we can leave all
		 * requests in @fwd_queue: another attempt to send them will
		 * be made when connection will be repaired or when response(s)
		 * for unanswered request(s) will arrive from backend.
		 */
		if (ret == -EBADF || ret == -EBUSY)
			break;
		/*
		 * Connection is alive, but request has been removed from
		 * @fwd_queue due to some error.
		 */
		if (ret)
			continue;
		/* Stop forwarding if the request is non-idempotent. */
		if (tfw_http_req_is_nip(req))
			break;
		/* See if the idempotent request was non-idempotent. */
		tfw_http_req_nip_delist(srv_conn, req);
	}

	return 0;
}

/*
 * Forward the request @req to server connection @srv_conn.
 *
 * The request is added to the server connection's forwarding queue.
 * If forwarding is on hold at the moment, then the request will be
 * forwarded later. Otherwise, forward the request to the server now.
 *
 * Forwarding to a server is considered to be on hold after
 * a non-idempotent request is forwarded. The hold is removed when
 * a response is received to the holding request. The hold is also
 * removed when the holding non-idempotent request is followed by
 * another request from the same client. Effectively, that re-enables
 * pipelining. See RFC 7230 6.3.2.
 *
 * Requests must be forwarded in the same order they are put in the
 * queue, and so it must be done under the queue lock, otherwise
 * pairing of requests with responses may get broken. Take a simple
 * scenario. CPU-1 locks the queue, adds a request to it, unlocks
 * the queue. CPU-2 does the same after CPU-1 (the queue was locked).
 * After that CPU-1 and CPU-2 are fully concurrent. If CPU-2 happens
 * to proceed first with forwarding, then pairing gets broken.
 *
 * TODO: In current design @fwd_queue is locked until after a request
 * is submitted to SS for sending. It shouldn't be necessary to lock
 * @fwd_queue for that. There's the ordered @fwd_queue. Also there's
 * the ordered work queue in SS layer. Perhaps the right way of ordering
 * these actions is to use message tickets according to the ordering of
 * requests in @fwd_queue. Typically tfw_connection_send() or its pure
 * server variant must care about ticket ordering. Backoff and per-cpu
 * lock data structures could be used just like in Linux MCS locking.
 * Please see the issue #687.
 */
static int
tfw_http_req_fwd(TfwSrvConn *srv_conn, TfwHttpReq *req, struct list_head *eq,
		 bool resched)
{
	int ret = 0;

	T_DBG2("%s: srv_conn=%pK req=%pK\n", __func__, srv_conn, req);
	BUG_ON(!(TFW_CONN_TYPE(srv_conn) & Conn_Srv));

	spin_lock_bh(&srv_conn->fwd_qlock);
	tfw_http_req_enlist(srv_conn, req);
	/*
	 * If we are rescheduling request and connection is on hold or
	 * forwarding procedure is failed (the case of busy hanged
	 * connection) -  evict request from the current @fwd_queue
	 * to try reschedule it via another connection.
	 */
	if ((tfw_http_conn_on_hold(srv_conn)
	     || tfw_http_conn_fwd_unsent(srv_conn, eq))
	    && resched)
	{
		tfw_http_req_delist(srv_conn, req);
		ret = -1;
	}
	spin_unlock_bh(&srv_conn->fwd_qlock);

	return ret;
}

/*
 * Treat a possible non-idempotent request in case of a connection
 * repair (re-send or re-schedule).
 *
 * A non-idempotent request that was forwarded but not responded to
 * is not re-sent or re-scheduled by default. Configuration option
 * can be used to have that request re-sent or re-scheduled.
 *
 * As forwarding is paused after a non-idempotent request is sent,
 * there can be only one such request among forwarded requests, and
 * that's @srv_conn->msg_sent.
 *
 * Note: @srv_conn->msg_sent may change in result.
 */
static inline void
tfw_http_conn_treatnip(TfwSrvConn *srv_conn, struct list_head *eq)
{
	TfwServer *srv = (TfwServer *)srv_conn->peer;
	TfwHttpReq *req_sent = (TfwHttpReq *)srv_conn->msg_sent;

	if (tfw_http_conn_on_hold(srv_conn)
	    && !(srv->sg->flags & TFW_SRV_RETRY_NIP))
	{
		BUG_ON(list_empty(&req_sent->nip_list));
		srv_conn->msg_sent = __tfw_http_conn_msg_sent_prev(srv_conn);
		tfw_http_nip_req_resched_err(srv_conn, req_sent, eq);
	}
}

/*
 * Re-forward requests in a server connection. Requests that exceed
 * the set limits are evicted.
 *
 * Note: @srv_conn->msg_sent may change in result.
 */
static int
tfw_http_conn_resend(TfwSrvConn *srv_conn, bool first, struct list_head *eq)
{
	TfwHttpReq *req, *tmp, *req_resent = NULL;
	TfwServer *srv = (TfwServer *)srv_conn->peer;
	struct list_head *end, *fwd_queue = &srv_conn->fwd_queue;

	if (!srv_conn->msg_sent)
		return 0;

	T_DBG2("%s: conn=[%p] first=[%s]\n",
	       __func__, srv_conn, first ? "true" : "false");
	BUG_ON(!srv_conn->msg_sent);
	BUG_ON(list_empty(&((TfwHttpReq *)srv_conn->msg_sent)->fwd_list));

	req = list_first_entry(fwd_queue, TfwHttpReq, fwd_list);
	end = ((TfwHttpReq *)srv_conn->msg_sent)->fwd_list.next;

	/* Similar to list_for_each_entry_safe_from() */
	for (tmp = list_next_entry(req, fwd_list);
	     &req->fwd_list != end;
	     req = tmp, tmp = list_next_entry(tmp, fwd_list))
	{
		int err;
		if (tfw_http_req_evict(srv_conn, srv, req, eq))
			continue;
		err = tfw_http_req_fwd_send(srv_conn, srv, req, eq);
		/*
		 * If connection is broken, leave all requests in
		 * @fwd_queue in order to re-send them during next
		 * repairing attempt.
		 */
		if (err == -EBADF)
			return err;
		/*
		 * If work queue is busy during re-sending, shift
		 * @msg_sent back to last sent request; remaining
		 * requests will be processed in the following
		 * @tfw_http_conn_fwd_unsent call.
		 */
		if (err == -EBUSY) {
			srv_conn->msg_sent = (TfwMsg *)req_resent;
			return err;
		}
		/*
		 * Request has been removed from @fwd_queue due to some
		 * other error. Connection is alive, so we continue
		 * requests re-sending.
		 */
		if (err)
			continue;
		req_resent = req;
		if (unlikely(first))
			break;
	}
	/*
	 * If only one first request is needed to be re-send, change
	 * @srv_conn->msg_sent only if it must be set to NULL. That
	 * means that all requests for re-sending - had not been
	 * re-sent, but instead have been evicted or removed due to
	 * some error, and we have no requests to re-send any more.
	 */
	if (!first || !req_resent)
		srv_conn->msg_sent = (TfwMsg *)req_resent;

	return 0;
}

/*
 * Remove restrictions from a server connection.
 */
static inline void
__tfw_srv_conn_clear_restricted(TfwSrvConn *srv_conn)
{
	clear_bit(TFW_CONN_B_QFORWD, &srv_conn->flags);
	if (test_and_clear_bit(TFW_CONN_B_RESEND, &srv_conn->flags))
		TFW_DEC_STAT_BH(serv.conn_restricted);
}

/*
 * Make the connection full-functioning again if done with repair.
 */
static inline bool
tfw_srv_conn_reenable_if_done(TfwSrvConn *srv_conn)
{
	if (!list_empty(&srv_conn->fwd_queue))
		return false;
	BUG_ON(srv_conn->qsize);
	BUG_ON(srv_conn->msg_sent);
	__tfw_srv_conn_clear_restricted(srv_conn);
	return true;
}

/*
 * Handle the complete re-forwarding of requests in a server connection
 * that is being repaired, after the first request had been re-forwarded.
 * The connection is not scheduled until all requests in it are re-sent.
 */
static int
tfw_http_conn_fwd_repair(TfwSrvConn *srv_conn, struct list_head *eq)
{
	int ret = 0;
	T_DBG2("%s: conn=[%p]\n", __func__, srv_conn);
	WARN_ON(!spin_is_locked(&srv_conn->fwd_qlock));
	BUG_ON(!tfw_srv_conn_restricted(srv_conn));

	if (tfw_srv_conn_reenable_if_done(srv_conn))
		return 0;
	if (test_bit(TFW_CONN_B_QFORWD, &srv_conn->flags)) {
		if (tfw_http_conn_need_fwd(srv_conn))
			ret = tfw_http_conn_fwd_unsent(srv_conn, eq);
	} else {
		/*
		 * Resend all previously forwarded requests. After that
		 * @srv_conn->msg_sent will be either NULL or the last
		 * request that was re-sent successfully. If re-sending
		 * of non-idempotent requests is allowed, then that last
		 * request may be non-idempotent. Continue with sending
		 * requests that were never forwarded only if the last
		 * request that was re-sent was NOT non-idempotent.
		 */
		if (tfw_http_conn_resend(srv_conn, false, eq) == -EBADF)
			return 0;
		set_bit(TFW_CONN_B_QFORWD, &srv_conn->flags);
		if (tfw_http_conn_need_fwd(srv_conn))
			ret = tfw_http_conn_fwd_unsent(srv_conn, eq);
	}
	tfw_srv_conn_reenable_if_done(srv_conn);

	return ret;
}

/*
 * Snip @fwd_queue (and @nip_queue) and move its contents to @out_queue.
 *
 * This is run under a lock, so spend minimum time under the lock and
 * do it fast while maintaining consistency. First destroy @nip_queue,
 * most often it has just one entry. Then snip @fwd_queue, move it to
 * @out_queue, and zero @qsize and @msg_sent.
 */
static void
tfw_http_conn_snip_fwd_queue(TfwSrvConn *srv_conn, struct list_head *out_queue)
{
	TfwHttpReq *req, *tmp;

	list_for_each_entry_safe(req, tmp, &srv_conn->nip_queue, nip_list)
		list_del_init(&req->nip_list);
	tfw_http_conn_nip_reset(srv_conn);
	list_splice_tail_init(&srv_conn->fwd_queue, out_queue);
	srv_conn->qsize = 0;
	srv_conn->msg_sent = NULL;
}

/*
 * Find an outgoing server connection for an HTTP message.
 *
 * This function is always called in SoftIRQ context.
 */
static TfwSrvConn *
tfw_http_get_srv_conn(TfwMsg *msg)
{
	TfwHttpReq *req = (TfwHttpReq *)msg;
	TfwHttpSess *sess = req->sess;

	/* Sticky cookies are disabled or client doesn't support cookies. */
	if (!sess)
		return tfw_vhost_get_srv_conn(msg);

	return tfw_http_sess_get_srv_conn(msg);
}

/*
 * Re-schedule a request collected from a dead server connection's
 * queue to a live server connection.
 *
 * Note: the re-scheduled request is put at the tail of a new server's
 * connection queue, and NOT according to their original timestamps.
 * That's the intended behaviour. Such rescheduled requests are unlucky
 * already. They were delayed by waiting in their original server connections,
 * and then by the time spent on multiple attempts to reconnect. Now they
 * have much greater chance to be evicted when it's their turn to be
 * forwarded. The main effort is put into servicing requests that are on time.
 * Unlucky requests are just given another chance with minimal effort.
 */
static int
tfw_http_req_resched(TfwHttpReq *req, TfwServer *srv, struct list_head *eq)
{
	int ret;
	TfwSrvConn *sch_conn;

	/*
	 * Health monitoring requests must be re-scheduled to
	 * the same server (other servers may not have enabled
	 * health monitor).
	 */
	if (test_bit(TFW_HTTP_B_HMONITOR, req->flags)) {
		sch_conn = srv->sg->sched->sched_srv_conn((TfwMsg *)req, srv);
		if (!sch_conn) {
			list_del_init(&req->fwd_list);
			tfw_http_conn_msg_free((TfwHttpMsg *)req);
			T_WARN_ADDR("Unable to find connection to reschedule "
				    "health monitoring request on server",
				    &srv->addr, TFW_WITH_PORT);
			return 0;
		}
	} else if (!(sch_conn = tfw_http_get_srv_conn((TfwMsg *)req))) {
		T_DBG("Unable to find a backend server\n");
		tfw_http_send_resp(req, 502, "request dropped: unable to"
				   " find an available back end server");
		TFW_INC_STAT_BH(clnt.msgs_otherr);
		return 0;
	} else {
		tfw_http_hm_srv_update((TfwServer *)sch_conn->peer,
				       req);
	}
	ret = tfw_http_req_fwd(sch_conn, req, eq, true);
	/*
	 * Paired with tfw_srv_conn_get_if_live() via sched_srv_conn callback or
	 * tfw_http_get_srv_conn() which increments the reference counter.
	 */
	tfw_srv_conn_put(sch_conn);

	return ret;
}

/*
 * Evict timed-out and dropped requests. Reschedule all the other
 * requests from the forwarding queue with up to limit of re-send
 * attempts.
 */
static void
tfw_http_fwdq_resched(TfwSrvConn *srv_conn, struct list_head *resch_queue,
		      struct list_head *eq)
{
	TfwHttpReq *req, *tmp;
	TfwServer *srv = (TfwServer *)srv_conn->peer;

	list_for_each_entry_safe(req, tmp, resch_queue, fwd_list) {
		INIT_LIST_HEAD(&req->nip_list);
		INIT_LIST_HEAD(&req->fwd_list);
		if (tfw_http_req_evict_stale_req(NULL, srv, req, eq))
			continue;
		if (unlikely(tfw_http_req_is_nip(req)
			     && !(srv->sg->flags & TFW_SRV_RETRY_NIP)))
		{
			tfw_http_nip_req_resched_err(NULL, req, eq);
			continue;
		}
		while (!tfw_http_req_evict_retries(NULL, srv, req, eq)) {
			if (!tfw_http_req_resched(req, srv, eq))
				break;
		}
	}
}

/*
 * Forward @req into server connection @srv_conn. Timed-out and dropped
 * requests are evicted to error queue @eq for sending an error response
 * later. If forwarding procedure returns error, then it considered
 * unfinished; in this case the connection's @fwd_queue will be reset
 * and all requests from it will be rescheduled to other connections.
 */
static void
tfw_http_req_fwd_resched(TfwSrvConn *srv_conn, TfwHttpReq *req,
			 struct list_head *eq)
{
	LIST_HEAD(reschq);

	T_DBG2("%s: srv_conn=[%p], req=[%p]\n", __func__, srv_conn, req);
	BUG_ON(!(TFW_CONN_TYPE(srv_conn) & Conn_Srv));

	spin_lock_bh(&srv_conn->fwd_qlock);
	tfw_http_req_enlist(srv_conn, req);
	if (tfw_http_conn_on_hold(srv_conn)
	    || !tfw_http_conn_fwd_unsent(srv_conn, eq))
	{
		spin_unlock_bh(&srv_conn->fwd_qlock);
		return;
	}
	tfw_srv_set_busy_delay(srv_conn);
	tfw_http_fwdq_reset(srv_conn, &reschq);
	spin_unlock_bh(&srv_conn->fwd_qlock);

	tfw_http_fwdq_resched(srv_conn, &reschq, eq);
}

/**
 * Process forwarding queue of a server connection to be released.
 * Timed-out requests and requests depleted number of re-send attempts are
 * evicted.
 *
 * Note: The limit on re-forward attempts is checked against the maximum value
 * for the current server group. Later the request is placed in another
 * connection in the same group. It's essential that all servers in a group have
 * the same limit. Otherwise, it will be necessary to check requests for
 * eviction _after_ a new connection is found.
 */
static void
tfw_http_conn_shrink_fwdq(TfwSrvConn *srv_conn)
{
	LIST_HEAD(eq);
	TfwHttpReq *req, *tmp;
	TfwServer *srv = (TfwServer *)srv_conn->peer;
	struct list_head *end, *fwdq = &srv_conn->fwd_queue;

	T_DBG2("%s: conn=[%p]\n", __func__, srv_conn);

	spin_lock_bh(&srv_conn->fwd_qlock);
	if (list_empty(fwdq)) {
		spin_unlock_bh(&srv_conn->fwd_qlock);
		return;
	}

	/*
	 * Evict timed-out requests, NOT including the request that was sent
	 * last. Do it for requests that were sent before, no NIP requests are
	 * here. Don't touch unsent requests so far.
	 */
	if (srv_conn->msg_sent) {
		TfwMsg *msg_sent_prev;

		/* Similar to list_for_each_entry_safe_from() */
		req = list_first_entry(fwdq, TfwHttpReq, fwd_list);
		end = &((TfwHttpReq *)srv_conn->msg_sent)->fwd_list;
		for (tmp = list_next_entry(req, fwd_list);
		     &req->fwd_list != end;
		     req = tmp, tmp = list_next_entry(tmp, fwd_list))
		{
			tfw_http_req_evict_stale_req(srv_conn, srv, req, &eq);
		}
		/*
		 * Process the request that was forwarded last, and then
		 * reassign @srv_conn->msg_sent in case it is evicted.
		 * @req is now the same as @srv_conn->msg_sent.
		 */
		msg_sent_prev = __tfw_http_conn_msg_sent_prev(srv_conn);
		if (tfw_http_req_evict_stale_req(srv_conn, srv, req, &eq))
			srv_conn->msg_sent = msg_sent_prev;
	}

	/*
	 * Process the rest of the forwarding queue. These requests were never
	 * forwarded yet through the connection. Evict some of them by timeout.
	 */
	req = srv_conn->msg_sent
	    ? list_next_entry((TfwHttpReq *)srv_conn->msg_sent, fwd_list)
	    : list_first_entry(fwdq, TfwHttpReq, fwd_list);

	list_for_each_entry_safe_from(req, tmp, fwdq, fwd_list)
		tfw_http_req_evict_stale_req(srv_conn, srv, req, &eq);

	spin_unlock_bh(&srv_conn->fwd_qlock);

	tfw_http_req_zap_error(&eq);
}

/**
 * The same as tfw_http_conn_shrink_fwdq(), but for connections which messages
 * must be rescheduled. Non-evicted requests are rescheduled to other
 * connections or servers.
 */
static void
tfw_http_conn_shrink_fwdq_resched(TfwSrvConn *srv_conn)
{
	LIST_HEAD(eq);
	LIST_HEAD(schq);

	T_DBG2("%s: conn=[%p]\n", __func__, srv_conn);

	spin_lock_bh(&srv_conn->fwd_qlock);
	if (list_empty(&srv_conn->fwd_queue)) {
		spin_unlock_bh(&srv_conn->fwd_qlock);
		return;
	}
	tfw_http_fwdq_reset(srv_conn, &schq);
	spin_unlock_bh(&srv_conn->fwd_qlock);

	tfw_http_fwdq_resched(srv_conn, &schq, &eq);

	tfw_http_req_zap_error(&eq);
}

/*
 * Repair a connection. Makes sense only for server connections.
 *
 * Find requests in the server's connection queue that were forwarded
 * to the server. These are unanswered requests. According to RFC 7230
 * 6.3.2, "a client MUST NOT pipeline immediately after connection
 * establishment". To address that, re-send the first request to the
 * server. When a response comes, that will trigger resending of the
 * rest of those unanswered requests (tfw_http_conn_fwd_repair()).
 *
 * The connection is not scheduled until all requests in it are re-sent.
 *
 * The limit on the number of reconnect attempts is used to re-schedule
 * requests that would never be forwarded otherwise.
 *
 * No need to take a reference on the server connection here as this
 * is executed as part of establishing the connection. It definitely
 * can't go away.
 */
static void
tfw_http_conn_repair(TfwConn *conn)
{
	int err;
	TfwSrvConn *srv_conn = (TfwSrvConn *)conn;
	LIST_HEAD(reschq);
	LIST_HEAD(eq);

	T_DBG2("%s: conn=[%p]\n", __func__, srv_conn);
	BUG_ON(!(TFW_CONN_TYPE(srv_conn) & Conn_Srv));

	/* See if requests need to be rescheduled. */
	if (unlikely(!tfw_srv_conn_live(srv_conn))) {
		if (tfw_srv_conn_need_resched(srv_conn))
			tfw_http_conn_shrink_fwdq_resched(srv_conn);
		else
			tfw_http_conn_shrink_fwdq(srv_conn);
		return;
	}

	spin_lock_bh(&srv_conn->fwd_qlock);
	if (list_empty(&srv_conn->fwd_queue)) {
		spin_unlock_bh(&srv_conn->fwd_qlock);
		return;
	}

	/* Treat a non-idempotent request if any. */
	tfw_http_conn_treatnip(srv_conn, &eq);

	/* Re-send only the first unanswered request. */
	err = tfw_http_conn_resend(srv_conn, true, &eq);
	if (err == -EBADF) {
		spin_unlock_bh(&srv_conn->fwd_qlock);
		goto out;
	}
	/*
	 * If re-sending procedure successfully passed,
	 * but requests had not been re-sent, and removed
	 * instead, then send the remaining unsent requests.
	 */
	if (!err && !srv_conn->msg_sent) {
		if (!list_empty(&srv_conn->fwd_queue)) {
			set_bit(TFW_CONN_B_QFORWD, &srv_conn->flags);
			err = tfw_http_conn_fwd_unsent(srv_conn, &eq);
		}
		tfw_srv_conn_reenable_if_done(srv_conn);
	}
	/*
	 * Move out if re-sending/sending procedures are
	 * passed without errors.
	 */
	if (!err) {
		spin_unlock_bh(&srv_conn->fwd_qlock);
		goto out;
	}

	/*
	 * In case of requests re-sending error (-EBUSY) or
	 * requests forwarding error (-EBUSY and @msg_sent
	 * is NULL) the reschedule procedure is started;
	 * @msg_sent is definitely NULL here, so there are
	 * no unanswered requests and we can cut all remaining
	 * requests from @fwd_queue for rescheduling.
	 */
	WARN_ON(srv_conn->msg_sent);
	__tfw_srv_conn_clear_restricted(srv_conn);
	tfw_srv_set_busy_delay(srv_conn);
	tfw_http_fwdq_reset(srv_conn, &reschq);
	spin_unlock_bh(&srv_conn->fwd_qlock);
	tfw_http_fwdq_resched(srv_conn, &reschq, &eq);
out:
	tfw_http_req_zap_error(&eq);
}

/*
 * Destructor for a request message.
 */
void
tfw_http_req_destruct(void *msg)
{
	TfwHttpReq *req = msg;

	WARN_ON_ONCE(!list_empty(&req->msg.seq_list));
	WARN_ON_ONCE(!list_empty(&req->fwd_list));
	WARN_ON_ONCE(!list_empty(&req->nip_list));

	tfw_vhost_put(req->vhost);
	if (req->sess)
		tfw_http_sess_put(req->sess);

	if (req->peer)
		tfw_client_put(req->peer);
}

/**
 * Request messages that were forwarded to a backend server are added
 * to and kept in @fwd_queue of the connection @conn for that server.
 * If a paired request is not found, then the response must be deleted.
 *
 * If a paired client request is missing, then it seems upstream server
 * is misbehaving, so the caller has to drop the server connection.
 *
 * Correct response parsing is only possible when request properties,
 * such as method, are known. Thus resp->req pairing is mandatory. In the
 * same time req->resp pairing is not required until response is ready to
 * be forwarded to client. It's needed to avoid passing both resp and req
 * across all functions and creating indirect req<->resp pairing.
 */
static int
tfw_http_resp_pair(TfwHttpMsg *hmresp)
{
	TfwHttpReq *req;
	TfwSrvConn *srv_conn = (TfwSrvConn *)hmresp->conn;

	spin_lock(&srv_conn->fwd_qlock);
	list_for_each_entry(req, &srv_conn->fwd_queue, fwd_list) {
		if (!req->pair) {
			tfw_http_msg_pair((TfwHttpResp *)hmresp, req);
			spin_unlock(&srv_conn->fwd_qlock);

			return 0;
		}
		if (req == (TfwHttpReq *)srv_conn->msg_sent)
			break;
	}
	spin_unlock(&srv_conn->fwd_qlock);

	T_WARN("Paired request missing, HTTP Response Splitting attack?\n");
	TFW_INC_STAT_BH(serv.msgs_otherr);

	return -EINVAL;
}

/*
 * Allocate a new HTTP message structure and link it with the connection
 * instance. Increment the number of users of the instance. Initialize
 * GFSM for the message.
 */
static TfwMsg *
tfw_http_conn_msg_alloc(TfwConn *conn, TfwStream *stream)
{
	int type = TFW_CONN_TYPE(conn);
	TfwHttpMsg *hm = __tfw_http_msg_alloc(type, true);
	if (unlikely(!hm))
		return NULL;

	hm->conn = conn;
	tfw_connection_get(conn);
	hm->stream = stream;

	if (type & Conn_Clnt)
		tfw_http_init_parser_req((TfwHttpReq *)hm);
	else
		tfw_http_init_parser_resp((TfwHttpResp *)hm);

	if (TFW_CONN_H2(conn)) {
		TfwHttpReq *req = (TfwHttpReq *)hm;

		if(!(req->pit.pool = __tfw_pool_new(0)))
			goto clean;
		req->pit.parsed_hdr = &req->stream->parser.hdr;
		__set_bit(TFW_HTTP_B_H2, req->flags);
		/* Version for HTTP/1 is filled by parser. */
		req->version = TFW_HTTP_VER_20;
	}

	if (type & Conn_Clnt) {
		TFW_INC_STAT_BH(clnt.rx_messages);
	} else {
		if (unlikely(tfw_http_resp_pair(hm)))
			goto clean;

		if (TFW_MSG_H2(hm->req)) {
			size_t sz = TFW_HDR_MAP_SZ(TFW_HDR_MAP_INIT_CNT);
			TfwHttpTransIter *mit = &((TfwHttpResp *)hm)->mit;

			mit->map = tfw_pool_alloc(hm->pool, sz);
			if (unlikely(!mit->map)) {
				T_WARN("HTTP/2: unable to allocate memory for"
				       " response header map\n");
				goto clean;
			}
			mit->map->size = TFW_HDR_MAP_INIT_CNT;
			mit->map->count = 0;
		}

		TFW_INC_STAT_BH(serv.rx_messages);
	}

	return (TfwMsg *)hm;
clean:
	tfw_http_conn_msg_free(hm);

	return NULL;
}

/*
 * Connection with a peer is created.
 *
 * Called when a connection is created. Initialize the connection's
 * state machine here.
 */
static int
tfw_http_conn_init(TfwConn *conn)
{
	T_DBG2("%s: conn=[%p]\n", __func__, conn);

	if (TFW_CONN_TYPE(conn) & Conn_Srv) {
		TfwSrvConn *srv_conn = (TfwSrvConn *)conn;
		if (!list_empty(&srv_conn->fwd_queue)) {
			set_bit(TFW_CONN_B_RESEND, &srv_conn->flags);
			TFW_INC_STAT_BH(serv.conn_restricted);
		}
	}
	tfw_gfsm_state_init(&conn->state, conn, TFW_HTTP_FSM_INIT);
	return 0;
}

static int
tfw_http_conn_close(TfwConn *conn, bool sync)
{
	return ss_close(conn->sk, sync ? SS_F_SYNC : 0);
}

/*
 * Connection with a peer is released.
 *
 * This function is called when all users of a server connection are gone,
 * and the connection's resources can be released.
 *
 * If a server connection is in failover state, then the requests that were
 * sent to that server are kept in the queue until a paired response comes.
 * The responses will never come now. Keep the queue. When the connection
 * is restored the requests will be re-sent to the server.
 *
 * If a server connection is completely destroyed (on Tempesta's shutdown),
 * then all outstanding requests in @fwd_queue are dropped and released.
 * Depending on Tempesta's state, both user and kernel context threads
 * may try to do that at the same time. As @fwd_queue is moved atomically
 * to local @zap_queue, only one thread is able to proceed and release
 * the resources.
 */
static void
tfw_http_conn_release(TfwConn *conn)
{
	TfwHttpReq *req, *tmp;
	TfwSrvConn *srv_conn = (TfwSrvConn *)conn;
	LIST_HEAD(zap_queue);

	T_DBG2("%s: conn=[%p]\n", __func__, srv_conn);
	BUG_ON(!(TFW_CONN_TYPE(srv_conn) & Conn_Srv));

	if (likely(ss_active())) {
		/*
		 * Server is removed from configuration and won't be available
		 * any more, reschedule it's forward queue.
		 */
		if (unlikely(test_bit(TFW_CONN_B_DEL, &srv_conn->flags)))
			tfw_http_conn_shrink_fwdq_resched(srv_conn);
		__tfw_srv_conn_clear_restricted(srv_conn);

		return;
	}

	/*
	 * Destroy server connection's queues.
	 * Move all requests from them to @zap_queue.
	 */
	spin_lock_bh(&srv_conn->fwd_qlock);
	tfw_http_conn_snip_fwd_queue(srv_conn, &zap_queue);
	spin_unlock_bh(&srv_conn->fwd_qlock);

	/*
	 * Remove requests from @zap_queue (formerly @fwd_queue) and from
	 * @seq_queue of respective client connections, then destroy them.
	 */
	list_for_each_entry_safe(req, tmp, &zap_queue, fwd_list) {
		list_del_init(&req->fwd_list);
		if (TFW_MSG_H2(req)) {
			tfw_h2_stream_id_close(req, _HTTP2_UNDEFINED, 0);
		}
		else if (unlikely(!list_empty_careful(&req->msg.seq_list))) {
			spin_lock_bh(&((TfwCliConn *)req->conn)->seq_qlock);
			if (unlikely(!list_empty(&req->msg.seq_list)))
				list_del_init(&req->msg.seq_list);
			spin_unlock_bh(&((TfwCliConn *)req->conn)->seq_qlock);
		}
		tfw_http_conn_msg_free((TfwHttpMsg *)req);
	}
}

/*
 * Drop client connection's resources.
 *
 * Disintegrate the client connection's @seq_list. Requests without a paired
 * response have not been answered yet. They are held in the lists of server
 * connections until responses come. A paired response may be in use until
 * TFW_HTTP_B_RESP_READY flag is not set.  Don't free any of those requests.
 *
 * If a response comes or gets ready to forward after @seq_list is
 * disintegrated, then both the request and the response are dropped at the
 *  sight of an empty list.
 *
 * Locking is necessary as @seq_list is constantly probed from server
 * connection threads.
 */
static void
tfw_http_conn_cli_drop(TfwCliConn *cli_conn)
{
	TfwHttpReq *req, *tmp;
	struct list_head *seq_queue = &cli_conn->seq_queue;

	T_DBG2("%s: conn=[%p]\n", __func__, cli_conn);
	BUG_ON(!(TFW_CONN_TYPE(cli_conn) & Conn_Clnt));

	if (list_empty_careful(seq_queue))
		return;

	/*
	 * Disintegration of the list must be done under the lock.
	 * The list can't be just detached from seq_queue, and then
	 * be disintegrated without the lock. That would open a race
	 * condition with freeing of a request in tfw_http_resp_fwd().
	 */
	spin_lock(&cli_conn->seq_qlock);
	list_for_each_entry_safe(req, tmp, seq_queue, msg.seq_list) {
		/*
		 * Request must be destroyed if the response is fully processed
		 * and removed from fwd_queue. If the request is still in use
		 * immediately after REQ_DROP flag is set, the request-response
		 * pair can be destroyed in other thread.
		 */
		bool unused = req->resp
			&& test_bit(TFW_HTTP_B_RESP_READY, req->resp->flags);
		list_del_init(&req->msg.seq_list);
		smp_mb__before_atomic();
		set_bit(TFW_HTTP_B_REQ_DROP, req->flags);
		if (unused) {
			tfw_http_resp_pair_free(req);
			TFW_INC_STAT_BH(serv.msgs_otherr);
		}
	}
	spin_unlock(&cli_conn->seq_qlock);
}

/*
 * Connection with a peer is dropped.
 *
 * Release resources that are not needed anymore, and keep other
 * resources that are needed while there are users of the connection.
 */
static void tfw_http_resp_terminate(TfwHttpMsg *hm);

static void
tfw_http_conn_drop(TfwConn *conn)
{
	bool h2_mode = TFW_CONN_H2(conn);

	T_DBG2("%s: conn=[%p]\n", __func__, conn);

	if (TFW_CONN_TYPE(conn) & Conn_Clnt) {
		if (h2_mode)
			tfw_h2_conn_streams_cleanup(tfw_h2_context(conn));
		else
			tfw_http_conn_cli_drop((TfwCliConn *)conn);
	}
	else if (conn->stream.msg) { /* server connection */
		if (!tfw_http_parse_terminate((TfwHttpMsg *)conn->stream.msg))
			tfw_http_resp_terminate((TfwHttpMsg *)conn->stream.msg);
	}

	if (!h2_mode)
		tfw_http_conn_msg_free((TfwHttpMsg *)conn->stream.msg);
}

/*
 * Send a message through the connection.
 *
 * Called when the connection is used to send a message through.
 */
static int
tfw_http_conn_send(TfwConn *conn, TfwMsg *msg)
{
	return ss_send(conn->sk, &msg->skb_head, msg->ss_flags);
}

/**
 * Create a sibling for @hm message.
 * Siblings in HTTP are pipelined HTTP messages that share the same SKB.
 */
static TfwHttpMsg *
tfw_http_msg_create_sibling(TfwHttpMsg *hm, struct sk_buff *skb)
{
	TfwHttpMsg *shm;

	T_DBG2("Create sibling message: conn %p, msg: %p, skb %p\n",
	       hm->conn, hm, skb);

	/* The sibling message belongs to the same connection. */
	shm = (TfwHttpMsg *)tfw_http_conn_msg_alloc(hm->conn, hm->stream);
	if (unlikely(!shm))
		return NULL;

	/*
	 * New message created, so it should be in whitelist if
	 * previous message was (for client connections). Also
	 * we have new skb here and 'mark' propagation is needed.
	 */
	if (TFW_CONN_TYPE(hm->conn) & Conn_Clnt) {
		if (test_bit(TFW_HTTP_B_WHITELIST, hm->flags))
			__set_bit(TFW_HTTP_B_WHITELIST, shm->flags);
		skb->mark = hm->msg.skb_head->mark;
	}

	ss_skb_queue_tail(&shm->msg.skb_head, skb);

	return shm;
}

/*
 * Add 'Date:' header field to an HTTP message.
 */
static int
tfw_http_set_hdr_date(TfwHttpMsg *hm)
{
	int r;
	char *s_date = *this_cpu_ptr(&g_buf);

	tfw_http_prep_date_from(s_date, ((TfwHttpResp *)hm)->date);
	r = tfw_http_msg_hdr_xfrm(hm, "date", sizeof("date") - 1,
				  s_date, SLEN(S_V_DATE),
				  TFW_HTTP_HDR_RAW, 0);
	if (r)
		T_ERR("Unable to add Date: header to msg [%p]\n", hm);
	else
		T_DBG2("Added Date: header to msg [%p]\n", hm);
	return r;
}

/*
 * Add 'Upgrade:' header for websocket upgrade messages
 */
static int
tfw_http_set_hdr_upgrade(TfwHttpMsg *hm, bool is_resp)
{
	int r = 0;

	if (test_bit(TFW_HTTP_B_UPGRADE_WEBSOCKET, hm->flags)) {
		/*
		 * RFC7230#section-6.7:
		 * A server that sends a 101 (Switching Protocols) response
		 * MUST send an Upgrade header field to indicate the new
		 * protocol(s) to which the connection is being switched; if
		 * multiple protocol layers are being switched, the sender MUST
		 * list the protocols in layer-ascending order.
		 *
		 * We do expect neither upgrades besides 'websocket' nor
		 * multilayer upgrades. So we consider extra options as error.
		 */
		if (is_resp && ((TfwHttpResp *)hm)->status == 101
		    && test_bit(TFW_HTTP_B_UPGRADE_EXTRA, hm->flags))
		{
			T_ERR("Unable to add uncompliant 'Upgrade:' header "
			      "to msg [%p]\n", hm);
			return -EINVAL;
		}
		r = tfw_http_msg_hdr_xfrm(hm, "upgrade", SLEN("upgrade"),
				  "websocket", SLEN("websocket"),
				  TFW_HTTP_HDR_UPGRADE, 0);
		if (r)
			T_ERR("Unable to add Upgrade: header to msg [%p]\n", hm);
		else
			T_DBG2("Added Upgrade: header to msg [%p]\n", hm);
	}
	return r;
}

/*
 * Expand HTTP response with 'Date:' header field.
 */
int
tfw_http_expand_hdr_date(TfwHttpResp *resp)
{
	int r;
	struct sk_buff **skb_head = &resp->msg.skb_head;
	TfwHttpTransIter *mit = &resp->mit;
	char *date = *this_cpu_ptr(&g_buf);
	TfwStr h_date = {
		.chunks = (TfwStr []){
			{ .data = S_F_DATE, .len = SLEN(S_F_DATE) },
			{ .data = date, .len = SLEN(S_V_DATE) },
			{ .data = S_CRLF, .len = SLEN(S_CRLF) }
		},
		.len = SLEN(S_F_DATE) + SLEN(S_V_DATE) + SLEN(S_CRLF),
		.nchunks = 3
	};

	tfw_http_prep_date_from(date, resp->date);
	r = tfw_http_msg_expand_data(&mit->iter, skb_head, &h_date, NULL);
	if (r)
		T_ERR("Unable to expand resp [%p] with 'Date:' header\n", resp);
	else
		T_DBG2("Epanded resp [%p] with 'Date:' header\n", resp);

	return r;
}

/**
 * Connection is to be closed after response for the request @req is forwarded
 * to the client. Don't process new requests from the client and update
 * message flags for proper "Connection: " header value.
 */
static inline void
tfw_http_req_set_conn_close(TfwHttpReq *req)
{
	TFW_CONN_TYPE(req->conn) |= Conn_Stop;
	set_bit(TFW_HTTP_B_CONN_CLOSE, req->flags);
}

/**
 * Expand HTTP/1.1 response with hop-by-hop headers. It is implied that this
 * procedure should be used only for cases when original hop-by-hop headers
 * is already removed from the response: e.g. creation HTTP/1.1-response from
 * the cache (see also comments for tfw_http_set_hdr_connection(),
 * tfw_http_set_hdr_keep_alive() and tfw_http_adjust_resp()).
 */
int
tfw_http_expand_hbh(TfwHttpResp *resp, unsigned short status)
{
	TfwHttpReq *req = resp->req;
	TfwHttpTransIter *mit = &resp->mit;
	struct sk_buff **skb_head = &resp->msg.skb_head;
	bool proxy_close = test_bit(TFW_HTTP_B_CONN_CLOSE, resp->flags)
		&& (status / 100 == 4);
	TfwStr h_conn = {
		.chunks = (TfwStr []){
			{ .data = S_F_CONNECTION, .len = SLEN(S_F_CONNECTION) },
			{},
			{ .data = S_CRLF, .len = SLEN(S_CRLF) }
		},
		.len = SLEN(S_F_CONNECTION) + SLEN(S_CRLF),
		.nchunks = 3
	};
	bool add_h_conn = true;

	if (unlikely(test_bit(TFW_HTTP_B_CONN_CLOSE, req->flags)
		     || proxy_close))
	{
		__TFW_STR_CH(&h_conn, 1)->data = S_V_CONN_CLOSE;
		__TFW_STR_CH(&h_conn, 1)->len = SLEN(S_V_CONN_CLOSE);
		h_conn.len += SLEN(S_V_CONN_CLOSE);
	}
	else if (test_bit(TFW_HTTP_B_CONN_KA, req->flags))
	{
		__TFW_STR_CH(&h_conn, 1)->data = S_V_CONN_KA;
		__TFW_STR_CH(&h_conn, 1)->len = SLEN(S_V_CONN_KA);
		h_conn.len += SLEN(S_V_CONN_KA);
	}
	else
	{
		/* Empty connection: header. */
		add_h_conn = false;
	}

	if (unlikely(proxy_close))
		tfw_http_req_set_conn_close(req);

	return add_h_conn
		? tfw_http_msg_expand_data(&mit->iter, skb_head, &h_conn, NULL)
		: 0;
}

/**
 * Remove Connection header from HTTP message @msg if @conn_flg is zero,
 * and replace or set a new header value otherwise.
 *
 * SKBs may be shared by several HTTP messages. A shared SKB is not copied
 * but safely modified. Thus, a shared SKB is still owned by one CPU.
 */
static int
tfw_http_set_hdr_connection(TfwHttpMsg *hm, unsigned long conn_flg)
{
	int r;
	BUILD_BUG_ON(BIT_WORD(__TFW_HTTP_MSG_M_CONN) != 0);
	if (((hm->flags[0] & __TFW_HTTP_MSG_M_CONN) == conn_flg)
	    && (!TFW_STR_EMPTY(&hm->h_tbl->tbl[TFW_HTTP_HDR_CONNECTION]))
	    && !test_bit(TFW_HTTP_B_CONN_EXTRA, hm->flags)
	    && !test_bit(TFW_HTTP_B_CONN_UPGRADE, hm->flags))
	{
		return 0;
	}

	/*
	 * We can see `TFW_HTTP_B_CONN_CLOSE` here only in case of 4XX
	 * response with 'Connection: close' option.
	 *
	 * For requests conn_flg by default is TFW_HTTP_B_CONN_KA.
	 */
	if (unlikely(conn_flg == BIT(TFW_HTTP_B_CONN_CLOSE)))
		return TFW_HTTP_MSG_HDR_XFRM(hm, "Connection", "close",
					     TFW_HTTP_HDR_CONNECTION, 0);

	if (conn_flg == BIT(TFW_HTTP_B_CONN_KA)) {
		if (test_bit(TFW_HTTP_B_UPGRADE_WEBSOCKET, hm->flags)
		    && test_bit(TFW_HTTP_B_CONN_UPGRADE, hm->flags))
		{
			r = TFW_HTTP_MSG_HDR_XFRM(hm, "Connection",
						  "keep-alive, upgrade",
						  TFW_HTTP_HDR_CONNECTION, 0);
		}
		else {
			r = TFW_HTTP_MSG_HDR_XFRM(hm, "Connection",
						  "keep-alive",
						  TFW_HTTP_HDR_CONNECTION, 0);
		}
	} else {
		if (test_bit(TFW_HTTP_B_UPGRADE_WEBSOCKET, hm->flags)
		    && test_bit(TFW_HTTP_B_CONN_UPGRADE, hm->flags))
		{
			r = TFW_HTTP_MSG_HDR_XFRM(hm, "Connection",
						  "upgrade",
						  TFW_HTTP_HDR_CONNECTION, 0);
		}
		else {
			r = TFW_HTTP_MSG_HDR_DEL(hm, "Connection",
					         TFW_HTTP_HDR_CONNECTION);
		}
	}

	return r;
}

/**
 * Add/Replace/Remove Keep-Alive header field to/from HTTP message.
 */
static int
tfw_http_set_hdr_keep_alive(TfwHttpMsg *hm, unsigned long conn_flg)
{
	int r;

	BUILD_BUG_ON(BIT_WORD(__TFW_HTTP_MSG_M_CONN) != 0);
	if ((hm->flags[0] & __TFW_HTTP_MSG_M_CONN) == conn_flg)
		return 0;

	switch (conn_flg) {
	case BIT(TFW_HTTP_B_CONN_CLOSE):
		r = TFW_HTTP_MSG_HDR_DEL(hm, "Keep-Alive",
					 TFW_HTTP_HDR_KEEP_ALIVE);
		if (unlikely(r && r != -ENOENT)) {
			T_WARN("Cannot delete Keep-Alive header (%d)\n", r);
			return r;
		}
		return 0;
	case BIT(TFW_HTTP_B_CONN_KA):
		/*
		 * If present, "Keep-Alive" header informs the other side
		 * of the timeout policy for a connection. Otherwise, it's
		 * presumed that default policy is in action.
		 *
		 * TODO: Add/Replace "Keep-Alive" header when Tempesta
		 * implements connection timeout policies and the policy
		 * for the connection differs from default policy.
		 */
		return 0;
	default:
		/*
		 * "Keep-Alive" header mandates that "Connection: keep-alive"
		 * header in present in HTTP message. HTTP/1.1 connections
		 * are keep-alive by default. If we want to add "Keep-Alive"
		 * header then "Connection: keep-alive" header must be added
		 * as well. TFW_HTTP_F_CONN_KA flag will force the addition
		 * of "Connection: keep-alive" header to HTTP message.
		 */
		return 0;
	}
}

/*
 * In case if response is stale, we should pass it with a warning.
 */
int
tfw_http_expand_stale_warn(TfwHttpResp *resp)
{
	/* TODO: adjust for #865 */
	struct sk_buff **skb_head = &resp->msg.skb_head;
	TfwHttpTransIter *mit = &resp->mit;
	TfwStr wh = {
		.chunks = (TfwStr []){
			{ .data = S_WARN, .len = SLEN(S_WARN) },
			{ .data = S_DLM, .len = SLEN(S_DLM) },
			{ .data = S_V_WARN, .len = SLEN(S_V_WARN) },
			{ .data = S_CRLF, .len = SLEN(S_CRLF) }
		},
		.len = SLEN(S_WARN) + SLEN(S_DLM) + SLEN(S_V_WARN) + SLEN(S_CRLF),
		.nchunks = 4,
	};

	return tfw_http_msg_expand_data(&mit->iter, skb_head, &wh, NULL);
}

static inline int
__tfw_http_add_hdr_via(TfwHttpMsg *hm, int http_version, bool from_cache)
{
	int r = 0;
	static const char * const s_http_version[] = {
		[0 ... _TFW_HTTP_VER_COUNT] = NULL,
		[TFW_HTTP_VER_09] = "0.9 ",
		[TFW_HTTP_VER_10] = "1.0 ",
		[TFW_HTTP_VER_11] = "1.1 ",
		[TFW_HTTP_VER_20] = "2.0 ",
	};
	TfwGlobal *g_vhost = tfw_vhost_get_global();
	const TfwStr rh = {
		.chunks = (TfwStr []) {
			{ .data = S_F_VIA, .len = SLEN(S_F_VIA) },
			{ .data = (void *)s_http_version[http_version],
			  .len = 4 },
			{ .data = *this_cpu_ptr(&g_buf),
			  .len = g_vhost->hdr_via_len },
		},
		.len = SLEN(S_F_VIA) + 4 + g_vhost->hdr_via_len,
		.eolen = 2,
		.nchunks = 3
	};

	memcpy_fast(__TFW_STR_CH(&rh, 2)->data, g_vhost->hdr_via,
		    g_vhost->hdr_via_len);

	if (!from_cache) {
		r = tfw_http_msg_hdr_add(hm, &rh);
	}
	else {
		struct sk_buff **skb_head = &hm->msg.skb_head;
		TfwHttpTransIter *mit = &((TfwHttpResp *)hm)->mit;
		TfwStr crlf = { .data = S_CRLF, .len = SLEN(S_CRLF) };

		r = tfw_http_msg_expand_data(&mit->iter, skb_head, &rh, NULL);
		r |= tfw_http_msg_expand_data(&mit->iter, skb_head,
					     &crlf, NULL);
	}
	if (r)
		T_ERR("Unable to add via: header to msg [%p]\n", hm);
	else
		T_DBG2("Added via: header to msg [%p]\n", hm);

	return r;
}

int tfw_http_expand_hdr_via(TfwHttpResp *resp)
{
	return __tfw_http_add_hdr_via((TfwHttpMsg *)resp, resp->req->version,
				      true);
}

static int
tfw_http_add_hdr_via(TfwHttpMsg *hm)
{
	return __tfw_http_add_hdr_via(hm, hm->version, false);
}

static int
tfw_http_add_x_forwarded_for(TfwHttpMsg *hm)
{
	int r;
	char *p, *buf = *this_cpu_ptr(&g_buf);

	p = ss_skb_fmt_src_addr(hm->msg.skb_head, buf);

	r = tfw_http_msg_hdr_xfrm(hm, "X-Forwarded-For",
				  sizeof("X-Forwarded-For") - 1, buf, p - buf,
				  TFW_HTTP_HDR_X_FORWARDED_FOR, 0);
	if (r)
		T_ERR("can't add X-Forwarded-For header for %.*s to msg %p",
		      (int)(p - buf), buf, hm);
	else
		T_DBG2("added X-Forwarded-For header for %.*s\n",
		       (int)(p - buf), buf);
	return r;
}

/**
 * Compose Content-Type header field from scratch.
 *
 * A POST-request with multipart/form-data payload need a boundary, which is
 * supplied by a parameter in the Content-Type header field. There are strict
 * instructions on how to parse that parameter (see RFC 7231 and RFC 7230), but
 * application servers parse it in a non-standard way. For example, PHP checks
 * whenever parameter name contains substring "boundary", and thus happily takes
 * "xxboundaryxx". Such quirks are used to bypass web application firewalls.
 *
 * To make evasions harder, this function composes value of the Content-Type
 * field from the parsed data. All parameters other than "boundary" are dropped.
 */
static int
tfw_http_recreate_content_type_multipart_hdr(TfwHttpReq *req)
{
	TfwStr replacement = {
		.chunks = (TfwStr []) {
			TFW_STR_STRING("Content-Type"),
			TFW_STR_STRING(": "),
			TFW_STR_STRING("multipart/form-data; boundary="),
			req->multipart_boundary_raw,
		},
		.nchunks = 4,
	};
	TfwStr *c = replacement.chunks;

	BUG_ON(!TFW_STR_PLAIN(&req->multipart_boundary_raw));
	replacement.len = c[0].len + c[1].len + c[2].len + c[3].len;
	return tfw_http_msg_hdr_xfrm_str((TfwHttpMsg *)req, &replacement,
					 TFW_HTTP_HDR_CONTENT_TYPE, false);
}

static bool
tfw_http_should_validate_post_req(TfwHttpReq *req)
{
	if (req->location && req->location->validate_post_req)
		return true;

	if (WARN_ON_ONCE(!req->vhost))
		return false;

	if (req->vhost->loc_dflt && req->vhost->loc_dflt->validate_post_req)
		return true;

	if (req->vhost->vhost_dflt &&
	    req->vhost->vhost_dflt->loc_dflt->validate_post_req)
		return true;

	return false;
}

/**
 * Add local headers (defined by administrator in configuration file) to http/1
 * message.
 *
 * @hm		- Message to be updated;
 * @is_resp	- Message represents response, not request;
 * @from_cache	- The response is created from cache, not applied to requests.
 */
int
tfw_h1_set_loc_hdrs(TfwHttpMsg *hm, bool is_resp, bool from_cache)
{
	size_t i;
	int mod_type = is_resp ? TFW_VHOST_HDRMOD_RESP : TFW_VHOST_HDRMOD_REQ;
	TfwHttpReq *req = is_resp ? hm->req : (TfwHttpReq *)hm;
	TfwHdrMods *h_mods = tfw_vhost_get_hdr_mods(req->location, req->vhost,
						    mod_type);

	if(WARN_ON_ONCE(!is_resp && from_cache))
		return -EINVAL;
	if (!h_mods)
		return 0;

	for (i = 0; i < h_mods->sz; ++i) {
		int r;
		TfwHdrModsDesc *d = &h_mods->hdrs[i];
		/*
		 * Header is stored optimized for HTTP2: without delimiter
		 * between header and value. Add it as separate chunk as
		 * required for tfw_http_msg_hdr_xfrm_str.
		 */
		TfwStr h_mdf = {
			.chunks = (TfwStr []){
				{},
				{ .data = S_DLM, .len = SLEN(S_DLM) },
				{}
			},
			.len = SLEN(S_DLM),
			.nchunks = 2 /* header name + delimeter. */
		};

		h_mdf.chunks[0] = d->hdr->chunks[0];
		if (d->hdr->nchunks == 2) {
			h_mdf.chunks[2] = d->hdr->chunks[1];
			h_mdf.nchunks += 1;
		}
		h_mdf.len += d->hdr->len;
		h_mdf.flags = d->hdr->flags;
		h_mdf.eolen += d->hdr->eolen;

		/*
		 * A response is built from cache. Response is stored in
		 * cache optimised for h2 and it's being created
		 * header-by-header right away.
		 */
		if (from_cache) {
			TfwHttpResp *resp = (TfwHttpResp *)hm;
			struct sk_buff **skb_head = &resp->msg.skb_head;
			TfwHttpTransIter *mit = &resp->mit;
			TfwStr crlf = { .data = S_CRLF, .len = SLEN(S_CRLF) };
			/*
			 * Skip the configured header if we have already
			 * processed it during cache reading, or if the header
			 * is configured for deletion (without value chunk).
			 */
			if (test_bit(i, mit->found) || h_mdf.nchunks < 3)
				continue;
			/* h_mdf->eolen is ignored, add explicit CRLF. */
			r = tfw_http_msg_expand_data(&mit->iter, skb_head,
						     &h_mdf, NULL);
			r |= tfw_http_msg_expand_data(&mit->iter, skb_head,
						     &crlf, NULL);
		} else {
			r = tfw_http_msg_hdr_xfrm_str(hm, &h_mdf, d->hid,
						      d->append);
		}

		if (r) {
			T_ERR("can't update location-specific header in msg %p\n",
			      hm);
			return r;
		}

		T_DBG2("updated location-specific header in msg %p\n", hm);
	}

	return 0;
}

/*
 * Rewrite HTTP/1 "PURGE" method to "GET" directly inside a request SKB.
 */
static int
tfw_h1_rewrite_purge_to_get(struct sk_buff **head_p)
{
	const char *q = "GET";
	char *p;
	struct skb_shared_info *si;
	struct sk_buff *skb, *head;
	unsigned int f, z;
	int ret;

	/* Possible if somehow we already sent a response  */
	BUG_ON(!*head_p);

	/* Chop two bytes from the beginning of SKB data. */
	ret = ss_skb_list_chop_head_tail(head_p, 2, 0);
	if (ret)
		return ret;
	/* List head element *head_p could change above */
	skb = head = *head_p;

	do {
		p = skb->data;
		z = skb_headlen(skb);
		while (z--) {
			*p++ = *q++;
			if (!*q)
				return 0;
		}
		si = skb_shinfo(skb);
		for (f = 0; f < si->nr_frags; ++f) {
			p = skb_frag_address(&si->frags[f]);
			z = skb_frag_size(&si->frags[f]);
			while (z--) {
				*p++ = *q++;
				if (!*q)
					return 0;
			}
		}
		skb = skb->next;
	} while (skb != head);

	T_ERR("Not enough skb data for method rewrite?!\n");
	return -ENOMEM;
}

/**
 * Adjust the request before proxying it to real server.
 */
static int
tfw_h1_adjust_req(TfwHttpReq *req)
{
	int r;
	unsigned int n_to_strip = 0;
	TfwHttpMsg *hm = (TfwHttpMsg *)req;

	n_to_strip = !!test_bit(TFW_HTTP_B_NEED_STRIP_LEADING_CR, req->flags) +
		     !!test_bit(TFW_HTTP_B_NEED_STRIP_LEADING_LF, req->flags);
	if (unlikely(n_to_strip)) {
		r =  ss_skb_list_chop_head_tail(&hm->msg.skb_head, n_to_strip, 0);
		if (r)
			return r;
	}

	if (test_bit(TFW_HTTP_B_PURGE_GET, req->flags)) {
		r = tfw_h1_rewrite_purge_to_get(&hm->msg.skb_head);
		if (r)
			return r;
	}

	r = tfw_http_sess_req_process(req);
	if (r)
		return r;

	r = tfw_http_add_x_forwarded_for(hm);
	if (r)
		return r;

	r = tfw_http_add_hdr_via(hm);
	if (r)
		return r;

	r = tfw_http_msg_del_hbh_hdrs(hm);
	if (r < 0)
		return r;

	r = tfw_http_set_hdr_upgrade(hm, false);
	if (r < 0)
		return r;

	r = tfw_h1_set_loc_hdrs(hm, false, false);
	if (r < 0)
		return r;

	if (req->method == TFW_HTTP_METH_POST &&
	    test_bit(TFW_HTTP_B_CT_MULTIPART, req->flags) &&
	    tfw_http_should_validate_post_req(req))
	{
		r = tfw_http_recreate_content_type_multipart_hdr(req);
		if (r)
			return r;
	}

	return tfw_http_set_hdr_connection(hm, BIT(TFW_HTTP_B_CONN_KA));
}

static inline void
__h2_hdrs_dup_decrease(TfwHttpReq *req, const TfwStr *hdr)
{
	const TfwStr *dup, *dup_end;
	TfwMsgParseIter *it = &req->pit;

	TFW_STR_FOR_EACH_DUP(dup, hdr, dup_end) {
		--it->hdrs_cnt;
		it->hdrs_len -= dup->len;
	}
}

/**
 * Apply header modification. @hdr contains exactly two chunks: header name and
 * value.
 *
 * The @hdr descriptor (top level TfwStr is copied directly into header table.
 * It looks dangerous but it's safe and we avoid extra copy operations.
 * @req holds a reference to vhost, and @hdr value is stored inside that
 * vhost/location description. On reconfiguration a new vhost instance is
 * created instead of alternating its settings in place. So @hdr will valid
 * until request itself is alive.
 *
 * Since h2 requests are always converted to http1 and all headers are
 * recreated from cratch, there is no need to fragment underlying skbs and copy
 * data there, it's enough to put safe pointers inside header table.
 */
static int
__h2_req_hdrs(TfwHttpReq *req, const TfwStr *hdr, unsigned int hid, bool append)
{
	TfwStr *orig_hdr;
	TfwHttpMsg *hm = (TfwHttpMsg *)req;
	TfwHttpHdrTbl *ht = hm->h_tbl;
	TfwMsgParseIter *it = &req->pit;
	const TfwStr *s_val = TFW_STR_CHUNK(hdr, 1);

	if (WARN_ON_ONCE(!ht))
		return -EINVAL;

	if (unlikely(append && hid < TFW_HTTP_HDR_NONSINGULAR)) {
		T_WARN("Appending to singular header %d\n", hid);
		return -ENOENT;
	}

	if (hid < TFW_HTTP_HDR_RAW) {
		orig_hdr = &ht->tbl[hid];
		/*
		 * Insert special header if empty and exit if we have nothing
		 * to insert.
		 */
		if (TFW_STR_EMPTY(orig_hdr)) {
			if (unlikely(!s_val))
				return 0;
			++it->hdrs_cnt;
			it->hdrs_len += hdr->len;
			*orig_hdr = *hdr;
			return 0;
		}
	}
	else {
		hid = __http_hdr_lookup(hm, hdr);
		if (hid == ht->off && !s_val)
			/*
			 * The raw header not found, and there is nothing
			 * to delete.
			 */
			return 0;
		if (unlikely(hid == ht->size)) {
			if (tfw_http_msg_grow_hdr_tbl(hm))
				return -ENOMEM;
			ht = hm->h_tbl;
		}
		if (hid == ht->off) {
			/*
			 * The raw header not found, but we have the new
			 * header to insert.
			 */
			++ht->off;
			++it->hdrs_cnt;
			it->hdrs_len += hdr->len;
			ht->tbl[hid] = *hdr;
			return 0;
		}
		orig_hdr = &ht->tbl[hid];
	}

	BUG_ON(TFW_STR_EMPTY(orig_hdr));
	/*
	 * The original header exists, but we have nothing to insert, thus,
	 * the original header should be evicted.
	 */
	if (!s_val) {
		__h2_hdrs_dup_decrease(req, orig_hdr);
		TFW_STR_INIT(orig_hdr);
		return 0;
	}

	if (append) {
		TfwStr h_app = {
			.chunks = (TfwStr []){
				{ .data = ", ",		.len = 2 },
				{ .data = s_val->data,	.len = s_val->len }
			},
			.len = s_val->len + 2,
			.nchunks = 2
		};
		/*
		 * Concatenate only the first duplicate header, there is no need
		 * to produce more duplicates.
		 */
		if (TFW_STR_DUP(orig_hdr))
			orig_hdr = __TFW_STR_CH(orig_hdr, 0);

		it->hdrs_len += h_app.len;
		return tfw_strcat(req->pool, orig_hdr, &h_app);
	}
	/*
	 * The remaining case is the substitution, since we have both: existing
	 * original header and the new header to insert.
	 */
	__h2_hdrs_dup_decrease(req, orig_hdr);
	++it->hdrs_cnt;
	it->hdrs_len += hdr->len;
	*orig_hdr = *hdr;

	return 0;
}

static int
tfw_h2_req_set_loc_hdrs(TfwHttpReq *req)
{
	int i;
	TfwHdrMods *h_mods = tfw_vhost_get_hdr_mods(req->location, req->vhost,
						    TFW_VHOST_HDRMOD_REQ);
	if (!h_mods)
		return 0;

	for (i = 0; i < h_mods->sz; ++i) {
		int r;
		TfwHdrModsDesc *d = &h_mods->hdrs[i];

		if ((r = __h2_req_hdrs(req, d->hdr, d->hid, d->append)))  {
			T_ERR("HTTP/2: can't update location-specific header in"
			      " the request [%p]\n", req);
			return r;
		}
	}

	return 0;
}

/**
 * Transform h2 request to http1.1 request before forward it to backend server.
 * Usually we prefer in-place header modifications avoid copying, but here
 * we have to insert a lot of information into header, like delimiters between
 * header name and value, and between headers. To avoid creating extreme number
 * of skb fragments we cut off skbs with h2 headers from the beginning of the
 * request and replace them with http1.1 headers.
 *
 * Note, that we keep original headers in h_tbl untouched, since the response
 * may want to access the request headers: the cache subsystem reads `Host`
 * header and `uri` part, also if 'Vary' header controls response
 * representation, any header listed inside 'Vary' one may be also read on
 * response processing (not implemented yet).
 */
static int
tfw_h2_adjust_req(TfwHttpReq *req)
{
	int r;
	TfwMsgParseIter *pit = &req->pit;
	ssize_t h1_hdrs_sz;
	TfwHttpHdrTbl *ht = req->h_tbl;
	bool auth = !TFW_STR_EMPTY(&ht->tbl[TFW_HTTP_HDR_H2_AUTHORITY]);
	bool host = !TFW_STR_EMPTY(&ht->tbl[TFW_HTTP_HDR_HOST]);
	size_t pseudo_num;
	TfwStr meth = {}, host_val = {}, *field, *end;
	struct sk_buff *new_head = NULL, *old_head = NULL;
	TfwMsgIter it;
	const DEFINE_TFW_STR(sp, " ");
	const DEFINE_TFW_STR(dlm, S_DLM);
	const DEFINE_TFW_STR(crlf, S_CRLF);
	const DEFINE_TFW_STR(fl_end, " " S_VERSION11 S_CRLF S_F_HOST);
	char *buf = *this_cpu_ptr(&g_buf);
	char *xff_end = ss_skb_fmt_src_addr(req->msg.skb_head, buf);
	const TfwStr h_xff = {
		.chunks = (TfwStr []){
			{ .data = S_XFF, .len = SLEN(S_XFF) },
			{ .data = S_DLM, .len = SLEN(S_DLM) },
			{ .data = buf, .len = xff_end - buf },
			{ .data = S_CRLF, .len = SLEN(S_CRLF) },
		},
		.len = SLEN(S_XFF) + SLEN(S_DLM) + xff_end - buf + SLEN(S_CRLF),
		.nchunks = 4
	};
	TfwGlobal *g_vhost = tfw_vhost_get_global();
	const TfwStr h_via = {
		.chunks = (TfwStr []) {
			{ .data = S_F_VIA, .len = SLEN(S_F_VIA) },
			{ .data = "1.1 ", .len = 4 },
			{ .data = (char *)g_vhost->hdr_via,
			  .len = g_vhost->hdr_via_len },
			{ .data = S_CRLF, .len = SLEN(S_CRLF) }
		},
		.len = SLEN(S_F_VIA) + 4 + g_vhost->hdr_via_len + SLEN(S_CRLF),
		.nchunks = 4
	};
	const TfwStr h_ct = {
		.chunks = (TfwStr []) {
			{ .data = S_F_CONTENT_TYPE S_V_MULTIPART,
			  .len = SLEN(S_F_CONTENT_TYPE S_V_MULTIPART) },
			req->multipart_boundary_raw,
			{ .data = S_CRLF, .len = SLEN(S_CRLF) }
		},
		.nchunks = 3,
		.len = SLEN(S_F_CONTENT_TYPE S_V_MULTIPART)
			+ req->multipart_boundary_raw.len + SLEN(S_CRLF)
	};
	int h_ct_replace = 0;
	TfwStr h_cl = {0};
	char cl_data[TFW_ULTOA_BUF_SIZ] = {0};
	size_t cl_len = 0;
	/*
	 * The Transfer-Encoding header field cannot be in the h2 request, because
	 * requests with Transfer-Encoding are blocked.
	 */
	bool need_cl = req->body.len &&
	               TFW_STR_EMPTY(&ht->tbl[TFW_HTTP_HDR_CONTENT_LENGTH]);

	if (need_cl) {
		cl_len = tfw_ultoa(req->body.len, cl_data, TFW_ULTOA_BUF_SIZ);
		if (!cl_len)
			return -EINVAL;
		h_cl = (TfwStr) {
			.chunks = (TfwStr []) {
				{ .data = "Content-Length", .len = 14 },
				{ .data = S_DLM, .len = SLEN(S_DLM) },
				{ .data = cl_data, .len = cl_len },
				{ .data = S_CRLF, .len = SLEN(S_CRLF) }
			},
			.len = 14 + SLEN(S_DLM) + cl_len + SLEN(S_CRLF),
			.nchunks = 4
		};
	}

	T_DBG3("%s: req [%p] to be converted to http1.1\n", __func__, req);

	/* H2 client may use either authority or host header but at least one
	 * is required for correct conversion.
	 */
	if (!auth && !host) {
		T_WARN("Cant convert h2 request to http/1.1: no authority "
		       "found\n");
		return -EINVAL;
	}

	/*
	 * First apply message modifications defined by admin in configuration
	 * file. Ideally we should do it at last stage, when h2 headers are
	 * copied into h1 buffer and apply modifications during copying. But
	 * this doesn't allow us to predict h1 headers size before memory
	 * allocation. Header modifications manual on wiki is already has a
	 * warning about performance impact, so just live it as is, a more
	 * robust algorithm will be used here if really required.
	 */
	if ((r = tfw_h2_req_set_loc_hdrs(req)))
		return r;
	/*
	 * tfw_h2_req_set_loc_hdrs() may realloc header table and user may
	 * defined headers modifications, even headers we rely on, recheck them.
	 */
	ht = req->h_tbl;
	auth = !TFW_STR_EMPTY(&ht->tbl[TFW_HTTP_HDR_H2_AUTHORITY]);
	host = !TFW_STR_EMPTY(&ht->tbl[TFW_HTTP_HDR_HOST]);
	pseudo_num = 3; /* Count authority as usual header for now. */
	/*
	 * Calculate http1.1 headers size. H2 request contains pseudo headers
	 * that are represented in different way in the http1.1 requests.
	 * pit->hdrs_cnt is aware of header duplicates. Redirection mark is
	 * ignored and not copied.
	 */
	h1_hdrs_sz = pit->hdrs_len
		+ (pit->hdrs_cnt - pseudo_num) * (SLEN(S_DLM) + SLEN(S_CRLF))
		- req->mark.len;
	/* First request line: remove pseudo headers names, all values are on
	 * the same line.
	 */
	h1_hdrs_sz += (long int)2 + SLEN(S_VERSION11) + SLEN(S_CRLF)
			- ht->tbl[TFW_HTTP_HDR_H2_SCHEME].len
			- SLEN(S_H2_METHOD)
			- SLEN(S_H2_PATH)
			+ SLEN(S_CRLF) /* After headers */;
	/* :authority pseudo header */
	if (auth) {
		/* RFC 7540:
		 * An intermediary that converts an HTTP/2 request to HTTP/1.1
		 * MUST create a Host header field if one is not present in a
		 * request by copying the value of the :authority pseudo-header
		 * field.
		 * AND
		 * Clients that generate HTTP/2 requests directly SHOULD use
		 * the :authority pseudo-header field instead of the Host
		 * header field.
		 */
		if (host) {
			h1_hdrs_sz -= ht->tbl[TFW_HTTP_HDR_HOST].len
					+ SLEN(S_DLM) + SLEN(S_CRLF);
			h1_hdrs_sz -= SLEN(S_H2_AUTH);
			/* S_F_HOST already contains S_DLM */
			h1_hdrs_sz += SLEN(S_F_HOST) - SLEN(S_DLM);
		}
		else {
			h1_hdrs_sz -= SLEN(S_H2_AUTH);
			/* S_F_HOST already contains S_DLM */
			h1_hdrs_sz += SLEN(S_F_HOST) - SLEN(S_DLM);
		}
	}

	/* 'x-forwarded-for' header must be updated. */
	if (!TFW_STR_EMPTY(&ht->tbl[TFW_HTTP_HDR_X_FORWARDED_FOR])) {
		TfwStr *xff_hdr = &ht->tbl[TFW_HTTP_HDR_X_FORWARDED_FOR];
		TfwStr *dup, *dup_end;

		TFW_STR_FOR_EACH_DUP(dup, xff_hdr, dup_end) {
			h1_hdrs_sz -= dup->len + SLEN(S_DLM) + SLEN(S_CRLF);
		}
	}
	h1_hdrs_sz += h_xff.len;
	h1_hdrs_sz += h_via.len;
	if (need_cl)
		h1_hdrs_sz += h_cl.len;

	/*
	 * Conditional substitution/additions of 'content-type' header. This is
	 * singular header, so we can avoid duplicates processing.
	 */
	if (req->method == TFW_HTTP_METH_POST &&
	    test_bit(TFW_HTTP_B_CT_MULTIPART, req->flags) &&
	    tfw_http_should_validate_post_req(req))
	{
		TfwStr *h_ct_old = &ht->tbl[TFW_HTTP_HDR_CONTENT_TYPE];

		if (WARN_ON_ONCE(!TFW_STR_PLAIN(&req->multipart_boundary_raw)
				 || TFW_STR_EMPTY(h_ct_old)))
			return -EINVAL;

		h1_hdrs_sz -= h_ct_old->len + SLEN(S_DLM) + SLEN(S_CRLF);
		h1_hdrs_sz += h_ct.len;
		h_ct_replace = 1;
	}

	if (WARN_ON_ONCE(h1_hdrs_sz < 0))
		return -EINVAL;
	if ((r = tfw_msg_iter_setup(&it, &new_head, h1_hdrs_sz, 0)))
		return r;

	/* First line. */
	__h2_msg_hdr_val(&ht->tbl[TFW_HTTP_HDR_H2_METHOD], &meth);
	r = tfw_msg_write(&it, &meth);
	r |= tfw_msg_write(&it, &sp);
	r |= tfw_msg_write(&it, &req->uri_path);
	r |= tfw_msg_write(&it, &fl_end); /* start of Host: header */
	if (auth)
		__h2_msg_hdr_val(&ht->tbl[TFW_HTTP_HDR_H2_AUTHORITY], &host_val);
	else if (host)
		__h2_msg_hdr_val(&ht->tbl[TFW_HTTP_HDR_HOST], &host_val);
	r |= tfw_msg_write(&it, &host_val);
	r |= tfw_msg_write(&it, &crlf);

	/* Skip host header: it's already written. */
	FOR_EACH_HDR_FIELD_FROM(field, end, req, TFW_HTTP_HDR_REGULAR) {
		TfwStr *dup, *dup_end;

		switch (field - ht->tbl)
		{
		case TFW_HTTP_HDR_HOST:
			continue; /* Already written. */
		case TFW_HTTP_HDR_X_FORWARDED_FOR:
			r |= tfw_msg_write(&it, &h_xff);
			continue;
		case TFW_HTTP_HDR_CONTENT_TYPE:
			if (h_ct_replace) {
				r |= tfw_msg_write(&it, &h_ct);
				continue;
			}
			break;
		default:
			break;
		}

		if (TFW_STR_EMPTY(field))
			continue;
		TFW_STR_FOR_EACH_DUP(dup, field, dup_end) {
			TfwStr *chunk, *chunk_end, hval = {};

			if (unlikely(TFW_STR_PLAIN(dup))) {
				r = -EINVAL;
				goto err;
			}

			hval.chunks = dup->chunks;
			TFW_STR_FOR_EACH_CHUNK(chunk, dup, chunk_end) {
				if (chunk->flags & TFW_STR_HDR_VALUE)
					break;
				hval.nchunks++;
				hval.len += chunk->len;
			}
			r |= tfw_msg_write(&it, &hval);
			r |= tfw_msg_write(&it, &dlm);
			hval.chunks += hval.nchunks;
			hval.nchunks = dup->nchunks - hval.nchunks;
			hval.len = dup->len - hval.len;
			r |= tfw_msg_write(&it, &hval);

			r |= tfw_msg_write(&it, &crlf);
		}
		if (unlikely(r))
			goto err;
	}

	r |= tfw_msg_write(&it, &h_via);
	if (need_cl)
		r |= tfw_msg_write(&it, &h_cl);
	/* Finally close headers. */
	r |= tfw_msg_write(&it, &crlf);

	if (unlikely(r))
		goto err;

	T_DBG3("%s: req [%p] converted to http1.1\n", __func__, req);

	old_head = req->msg.skb_head;
	req->msg.skb_head = new_head;

	/* Http chains might add a mark for the message, keep it. */
	new_head->mark = old_head->mark;

	if (!TFW_STR_EMPTY(&req->body)) {
		/*
		 * Request has a body. we have to detach it from the old
		 * skb_head and append to a new one. There might be trailing
		 * headers after the body, but we're already copied them before
		 * body. This is not a problem, but we have to drop the trailer
		 * part after the body to avoid sending the same headers twice.
		 *
		 * Body travels in a separate DATA frame thus it's always in
		 * it's own skb.
		 */
		struct sk_buff *b_skbs = old_head, *trailer;
		size_t len = 0;

		do {
			b_skbs = b_skbs->next;
			if (WARN_ON_ONCE((b_skbs == old_head)))
				goto err;
		} while (b_skbs != req->body.skb);

		ss_skb_queue_split(old_head, b_skbs);
		trailer = b_skbs;
		do {
			len += trailer->len;
			trailer = trailer->next;

		} while ((trailer != b_skbs) && (len != req->body.len));
		ss_skb_queue_append(&req->msg.skb_head, b_skbs);
		if (trailer != b_skbs) {
			ss_skb_queue_split(req->msg.skb_head, trailer);
			ss_skb_queue_append(&old_head, trailer);
		}
	}
	ss_skb_queue_purge(&old_head);

	return 0;
err:
	ss_skb_queue_purge(&new_head);
	T_DBG3("%s: req [%p] convertation to http1.1 has failed\n",
	       __func__, req);
	return r;
}

/*
 * Throw away a response body and set "Content-Length" to zero.
 */
static int
tfw_h1_purge_resp_clean(TfwHttpResp *resp)
{
	int ret;
	TfwStr replacement = {
		.chunks = (TfwStr []) {
			TFW_STR_STRING("Content-Length"),
			TFW_STR_STRING(": "),
			TFW_STR_STRING("0"),
		},
		.nchunks = 3,
	};
	TfwStr *c = replacement.chunks;

	if (!TFW_STR_EMPTY(&resp->body)) {
		ret = ss_skb_list_chop_head_tail(&resp->msg.skb_head,
				0, tfw_str_total_len(&resp->body));
		if (ret)
			return ret;
		TFW_STR_INIT(&resp->body);
	}

	replacement.len = c[0].len + c[1].len + c[2].len;
	return tfw_http_msg_hdr_xfrm_str((TfwHttpMsg *)resp, &replacement,
					 TFW_HTTP_HDR_CONTENT_LENGTH, false);
}

/**
 * Adjust the response before proxying it to real client.
 */
static int
tfw_http_adjust_resp(TfwHttpResp *resp)
{
	TfwHttpReq *req = resp->req;
	TfwHttpMsg *hm = (TfwHttpMsg *)resp;
	unsigned long conn_flg = 0;
	int r;

	/*
	 * If request violated backend rules, backend may respond with 4xx code
	 * and close connection to Tempesta. Don't encourage client to send
	 * more such requests and cause performance degradation, close the
	 * client connection.
	 */
	if (test_bit(TFW_HTTP_B_CONN_CLOSE, resp->flags)
	    && (resp->status / 100 == 4))
	{
		tfw_http_req_set_conn_close(req);
		conn_flg = BIT(TFW_HTTP_B_CONN_CLOSE);
	}
	else
	{
		if (unlikely(test_bit(TFW_HTTP_B_CONN_CLOSE, req->flags)))
			conn_flg = BIT(TFW_HTTP_B_CONN_CLOSE);
		else if (test_bit(TFW_HTTP_B_CONN_KA, req->flags))
			conn_flg = BIT(TFW_HTTP_B_CONN_KA);
	}

	if (test_bit(TFW_HTTP_B_PURGE_GET, req->flags)) {
		r = tfw_h1_purge_resp_clean(resp);
		if (r < 0)
			return r;
	}

	r = tfw_http_sess_resp_process(resp, false);
	if (r < 0)
		return r;

	r = tfw_http_msg_del_hbh_hdrs(hm);
	if (r < 0)
		return r;

	r = tfw_http_set_hdr_upgrade(hm, true);
	if (r < 0)
		return r;

	r = tfw_http_set_hdr_keep_alive(hm, conn_flg);
	if (r < 0)
		return r;

	r = tfw_http_set_hdr_connection(hm, conn_flg);
	if (r < 0)
		return r;

	r = tfw_http_add_hdr_via(hm);
	if (r < 0)
		return r;

	r = tfw_h1_set_loc_hdrs(hm, true, false);
	if (r < 0)
		return r;

	if (!test_bit(TFW_HTTP_B_HDR_DATE, resp->flags)) {
		r = tfw_http_set_hdr_date(hm);
		if (r < 0)
			return r;
	}

	return TFW_HTTP_MSG_HDR_XFRM(hm, "Server", TFW_NAME "/" TFW_VERSION,
				     TFW_HTTP_HDR_SERVER, 0);
}

/*
 * Forward responses in @ret_queue to the client in correct order.
 *
 * In case of error the client connection must be closed immediately.
 * Otherwise, the correct order of responses will be broken. Unsent
 * responses are taken care of by the caller.
 */
static void
__tfw_http_resp_fwd(TfwCliConn *cli_conn, struct list_head *ret_queue)
{
	TfwHttpReq *req, *tmp;

	list_for_each_entry_safe(req, tmp, ret_queue, msg.seq_list) {
		BUG_ON(!req->resp);
		tfw_http_resp_init_ss_flags(req->resp);
		if (tfw_cli_conn_send(cli_conn, (TfwMsg *)req->resp)) {
			tfw_connection_close((TfwConn *)cli_conn, true);
			return;
		}
		list_del_init(&req->msg.seq_list);
		tfw_http_resp_pair_free(req);
		TFW_INC_STAT_BH(serv.msgs_forwarded);
	}
}

/*
 * Mark @resp as ready to transmit. Then, starting with the first request
 * in @seq_queue, pick consecutive requests that have response ready to
 * transmit. Move those requests to the list of returned responses
 * @ret_queue. Sequentially send responses from @ret_queue to the client.
 */
void
tfw_http_resp_fwd(TfwHttpResp *resp)
{
	TfwHttpReq *req = resp->req;
	TfwCliConn *cli_conn = (TfwCliConn *)req->conn;
	struct list_head *seq_queue = &cli_conn->seq_queue;
	struct list_head *req_retent = NULL;
	LIST_HEAD(ret_queue);

	T_DBG2("%s: req=[%p], resp=[%p]\n", __func__, req, resp);
	WARN_ON_ONCE(req->resp != resp);
	do_access_log(resp);

	/*
	 * If the list is empty, then it's either a bug, or the client
	 * connection had been closed. If it's a bug, then the correct
	 * order of responses to requests may be broken. The connection
	 * with the client must be closed immediately.
	 *
	 * Doing ss_close() on client connection's socket is safe
	 * as long as @req that holds a reference to the connection is
	 * not freed.
	 */
	spin_lock_bh(&cli_conn->seq_qlock);
	if (unlikely(list_empty(seq_queue))) {
		BUG_ON(!list_empty(&req->msg.seq_list));
		spin_unlock_bh(&cli_conn->seq_qlock);
		T_DBG2("%s: The client was disconnected, drop resp and req: "
		       "conn=[%p]\n",
			 __func__, cli_conn);
		tfw_connection_close(req->conn, true);
		tfw_http_resp_pair_free(req);
		TFW_INC_STAT_BH(serv.msgs_otherr);
		return;
	}
	BUG_ON(list_empty(&req->msg.seq_list));
	set_bit(TFW_HTTP_B_RESP_READY, resp->flags);
	/* Move consecutive requests with @req->resp to @ret_queue. */
	list_for_each_entry(req, seq_queue, msg.seq_list) {
		if (!req->resp
		    || !test_bit(TFW_HTTP_B_RESP_READY, req->resp->flags))
		{
			break;
		}
		req_retent = &req->msg.seq_list;
	}
	if (!req_retent) {
		spin_unlock_bh(&cli_conn->seq_qlock);
		return;
	}
	__list_cut_position(&ret_queue, seq_queue, req_retent);

	/*
	 * The function may be called concurrently on different CPUs,
	 * all going for the same client connection. In some threads
	 * a response is paired with a request, but the first response
	 * in the queue is not ready yet, so it can't be sent out. When
	 * there're responses to send, sending must be in correct order
	 * which is controlled by the lock. To avoid delays in progress
	 * of other threads during responses sending, unlock the seq_queue
	 * lock and use different lock @ret_qlock for sending.
	 *
	 * A client may close the connection at any time. A connection
	 * is destroyed when the last reference goes, so the argument
	 * to spin_unlock() may get invalid. Hold the connection until
	 * sending is done.
	 *
	 * TODO: There's a lock contention here as multiple threads/CPUs
	 * go for the same client connection's queue. Perhaps there's a
	 * better way of doing this that is more effective. Please see
	 * the TODO comment above and to the function tfw_http_popreq().
	 * Also, please see the issue #687.
	 *
	 * TODO #687: this is the only place where req_qlock is used. Instead
	 * of competing for the lock from different softirqs, just process
	 * the next available response, set a flag for current softirq
	 * processing ret_queue and make the current softirq retry from
	 * determination of req_retent.
	 */
	tfw_connection_get((TfwConn *)(cli_conn));
	spin_lock_bh(&cli_conn->ret_qlock);
	spin_unlock_bh(&cli_conn->seq_qlock);

	__tfw_http_resp_fwd(cli_conn, &ret_queue);

	spin_unlock_bh(&cli_conn->ret_qlock);
	tfw_connection_put((TfwConn *)(cli_conn));

	/* Zap request/responses that were not sent due to an error. */
	if (!list_empty(&ret_queue)) {
		TfwHttpReq *tmp;
		list_for_each_entry_safe(req, tmp, &ret_queue, msg.seq_list) {
			T_DBG2("%s: Forwarding error: conn=[%p] resp=[%p]\n",
			       __func__, cli_conn, req->resp);
			BUG_ON(!req->resp);
			list_del_init(&req->msg.seq_list);
			tfw_http_resp_pair_free(req);
			TFW_INC_STAT_BH(serv.msgs_otherr);
		}
	}
}

int
tfw_h2_hdr_map(TfwHttpResp *resp, const TfwStr *hdr, unsigned int id)
{
	TfwHdrIndex *index;
	TfwHttpHdrMap *map = resp->mit.map;

	if (id >= (1 << TFW_IDX_BITS) || hdr->nchunks > (1 << TFW_D_IDX_BITS)) {
		T_WARN("HTTP/2: too many headers (duplicates) in"
		       " HTTP/1.1-response (header id: %u, header dups: %u\n",
		       id, hdr->nchunks);
		return -EINVAL;
	}

	T_DBG3("%s: id=%u, hdr->nchunks=%u, map->size=%u, map->count=%u\n",
	       __func__, id, hdr->nchunks, map->size, map->count);

	if (unlikely(map->count == map->size)) {
		unsigned int new_size = map->size << 1;

		map = tfw_pool_realloc(resp->pool, map,
				       TFW_HDR_MAP_SZ(map->size),
				       TFW_HDR_MAP_SZ(new_size));
		if (!map) {
			T_WARN("HTTP/2: unable to reallocate memory for"
			       " response header map\n");
			return -ENOMEM;
		}

		map->size = new_size;
		resp->mit.map = map;

		BUG_ON(map->count >= map->size);
		T_DBG3("%s: expanded map, map->size=%u, map->count=%u\n",
		       __func__, map->size, map->count);
	}

	index = &map->index[map->count];
	index->idx = id;
	index->d_idx = TFW_STR_DUP(hdr) ? hdr->nchunks - 1 : 0;
	++map->count;

	return 0;
}

/*
 * Same as @tfw_http_add_hdr_via(), but intended for usage in HTTP/1.1=>HTTP/2
 * transformation.
 */
static int
tfw_h2_add_hdr_via(TfwHttpResp *resp)
{
	int r;
	TfwGlobal *g_vhost = tfw_vhost_get_global();
	TfwStr via = {
		.chunks = (TfwStr []) {
			{ .data = S_VIA, .len = SLEN(S_VIA) },
			{ .data = S_VIA_H2_PROTO, .len = SLEN(S_VIA_H2_PROTO) },
			{ .data = *this_cpu_ptr(&g_buf),
			  .len = g_vhost->hdr_via_len },
		},
		.len = SLEN(S_VIA) + SLEN(S_VIA_H2_PROTO) + g_vhost->hdr_via_len,
		.nchunks = 3
	};

	memcpy_fast(__TFW_STR_CH(&via, 2)->data, g_vhost->hdr_via,
		    g_vhost->hdr_via_len);

	via.hpack_idx = 60;

	r = tfw_hpack_encode(resp, &via, TFW_H2_TRANS_ADD, true);
	if (unlikely(r))
		T_ERR("HTTP/2: unable to add 'via' header (resp=[%p])\n", resp);
	else
		T_DBG3("%s: added 'via' header, resp=[%p]\n", __func__, resp);
	return r;
}

/*
 * Same as @tfw_http_set_hdr_date(), but intended for usage in HTTP/1.1=>HTTP/2
 * transformation.
 */
int
tfw_h2_add_hdr_date(TfwHttpResp *resp, TfwH2TransOp op, bool cache)
{
	int r;
	char *s_date = *this_cpu_ptr(&g_buf);
	TfwStr hdr = {
		.chunks = (TfwStr []){
			{ .data = "date", .len = SLEN("date") },
			{ .data = s_date, .len = SLEN(S_V_DATE) },
		},
		.len = SLEN("date") + SLEN(S_V_DATE),
		.nchunks = 2
	};

	tfw_http_prep_date_from(s_date, resp->date);

	hdr.hpack_idx = 33;

	r = tfw_hpack_encode(resp, &hdr, op, !cache);
	if (unlikely(r))
		T_ERR("HTTP/2: unable to add 'date' header to response"
			" [%p]\n", resp);
	else
		T_DBG3("%s: added 'date' header, resp=[%p]\n", __func__, resp);

	return r;
}

/*
 * In case if response is stale, we should pass it with a warning.
 */
int
tfw_h2_set_stale_warn(TfwHttpResp *resp)
{
	TfwStr wh = {
		.chunks = (TfwStr []){
			{ .data = S_WARN, .len = SLEN(S_WARN) },
			{ .data = S_V_WARN, .len = SLEN(S_V_WARN) }
		},
		.len = SLEN(S_WARN) + SLEN(S_V_WARN),
		.nchunks = 2
	};

	return tfw_hpack_encode(resp, &wh, TFW_H2_TRANS_EXPAND, false);
}

/*
 * Split header into two parts: name and value, evicting ':' and OWS. Return
 * the resulting length of both parts.
 *
 * NOTE: this function is intended for response processing only (during
 * HTTP/1.1=>HTTP/2 transformation), since the response HTTP parser
 * supports splitting the header name, colon, LWS, value and RWS into
 * different chunks.
 */
unsigned long
tfw_http_hdr_split(TfwStr *hdr, TfwStr *name_out, TfwStr *val_out, bool inplace)
{
	unsigned long hdr_tail = 0;
	TfwStr *chunk, *end, *last_chunk = NULL;
	bool name_found = false, val_found = false;

	BUG_ON(!TFW_STR_EMPTY(name_out) || !TFW_STR_EMPTY(val_out));

	if (WARN_ON_ONCE(TFW_STR_PLAIN(hdr)))
		return 0;

	if (TFW_STR_EMPTY(hdr))
		return 0;

	if (!inplace) {
		unsigned long off = 0;
		/*
		 * During headers addition (or message expansion) the source
		 * @hdr must have the following chunk structure (without the
		 * OWS):
		 *
		 *	{ name [S_DLM] value1 [value2 [value3 ...]] }.
		 *
		 */
		*name_out = *hdr->chunks;

		chunk = TFW_STR_CHUNK(hdr, 1);
		if (WARN_ON_ONCE(!chunk))
			return 0;

		if (chunk->len == SLEN(S_DLM)
		    && *(short *)chunk->data == *(short *)S_DLM)
		{
			off = SLEN(S_DLM);
			chunk = TFW_STR_CHUNK(hdr, 2);
			if (WARN_ON_ONCE(!chunk))
				return 0;
		}

		val_out->chunks = chunk;
		val_out->nchunks = hdr->chunks + hdr->nchunks - chunk;
		val_out->len = hdr->len - name_out->len - off;

		return hdr->len - off;
	}

	name_out->chunks = hdr->chunks;

	TFW_STR_FOR_EACH_CHUNK(chunk, hdr, end) {
		if (!chunk->len)
			continue;

		if (!name_found) {
			if (chunk->data[0] == ':') {
				WARN_ON_ONCE(chunk->len != 1);
				name_found = true;
			} else {
				++name_out->nchunks;
				name_out->len += chunk->len;
			}
			continue;
		}

		/*
		 * LWS is always in the separate chunks between the name and
		 * value; thus, we can skip length of the entire (LWS) chunks.
		 */
		if (!val_found) {
			if (unlikely(chunk->flags & TFW_STR_OWS))
				continue;

			val_out->chunks = chunk;
			val_found = true;
		}

		val_out->len += chunk->len;

		/*
		 * Skip OWS after the header value (RWS) - they must be in
		 * separate chunks too.
		 */
		if (unlikely(chunk->flags & TFW_STR_OWS)) {
			hdr_tail += chunk->len;
		} else {
			last_chunk = chunk;
			hdr_tail = 0;
		}
	}

	/* The header value is empty. */
	if (unlikely(!val_found))
		return name_out->len;

	if (WARN_ON_ONCE(!last_chunk))
		return 0;

	T_DBG3("%s: hdr_tail=%lu, val_out->len=%lu, last_chunk->len=%lu,"
	       " last_chunk->data='%.*s'\n", __func__, hdr_tail, val_out->len,
	       last_chunk->len, (int)last_chunk->len, last_chunk->data);

	val_out->nchunks = last_chunk - val_out->chunks + 1;
	val_out->len -= hdr_tail;

	return name_out->len + val_out->len;
}

unsigned long
tfw_h2_hdr_size(unsigned long n_len, unsigned long v_len,
		unsigned short st_index)
{
	unsigned long size;

	if (st_index) {
		size = tfw_hpack_int_size(st_index, 0xF);
	} else {
		size = 1;
		size += tfw_hpack_int_size(n_len, 0x7F);
		size += n_len;
	}
	size += tfw_hpack_int_size(v_len, 0x7F);
	size += v_len;

	return size;
}

int
tfw_h2_resp_add_loc_hdrs(TfwHttpResp *resp, const TfwHdrMods *h_mods,
			 bool cache)
{
	unsigned int i;
	TfwHttpTransIter *mit = &resp->mit;
	TfwH2TransOp op = cache ? TFW_H2_TRANS_EXPAND : TFW_H2_TRANS_ADD;

	if (!h_mods)
		return 0;

	for (i = 0; i < h_mods->sz; ++i) {
		const TfwHdrModsDesc *desc = &h_mods->hdrs[i];
		int r;

		if (test_bit(i, mit->found) || !TFW_STR_CHUNK(desc->hdr, 1))
			continue;

		r = tfw_hpack_encode(resp, desc->hdr, op, !cache);
		if (unlikely(r))
			return r;
	}

	return 0;
}

/*
 * Get next header from the @mit->map. Procedure designed to be called from the
 * outer cycle with changing of @mit iterator (including @mit->curr index of
 * current header in the indirection map). Note, for optimization purposes, on
 * each iteration function produces the boundary pointer @mit->bnd for current
 * iteration and the operation instance @mit->next - for the next iteration
 * (including source header @mit->next.s_hdr).
 *
 * TODO #1103: This function should be treated as a foundation for #1103 issue.
 */
static int
tfw_h2_resp_next_hdr(TfwHttpResp *resp, const TfwHdrMods *h_mods)
{
	int r;
	unsigned int i;
	TfwHttpTransIter *mit = &resp->mit;
	TfwHttpHdrMap *map = mit->map;
	TfwNextHdrOp *next = &mit->next;
	TfwHttpHdrTbl *ht = resp->h_tbl;

	mit->bnd = NULL;

	for (i = mit->curr; i < map->count; ++i) {
		int k;
		TfwStr *first;
		unsigned short hid = map->index[i].idx;
		unsigned short d_num = map->index[i].d_idx;
		TfwStr *tgt = &ht->tbl[hid];
		TfwHdrModsDesc *f_desc = NULL;
		const TfwStr *val;

		if (TFW_STR_DUP(tgt))
			tgt = TFW_STR_CHUNK(tgt, d_num);

		first = TFW_STR_CHUNK(tgt, 0);

		if (WARN_ON_ONCE(!tgt
				 || TFW_STR_EMPTY(tgt)
				 || TFW_STR_DUP(tgt)))
			return -EINVAL;

		T_DBG3("%s: hid=%hu, d_num=%hu, nchunks=%u, h_mods->sz=%lu\n",
		       __func__, hid, d_num, ht->tbl[hid].nchunks,
		       h_mods ? h_mods->sz : 0);

		if (!h_mods)
			goto def;

		for (k = 0; k < h_mods->sz; ++k) {
			TfwHdrModsDesc *desc = &h_mods->hdrs[k];

			if ((hid < TFW_HTTP_HDR_RAW && hid == desc->hid)
			    || (hid >= TFW_HTTP_HDR_RAW
				&& !__hdr_name_cmp(tgt, desc->hdr)))
			{
				f_desc = desc;
				break;
			}
		}
		if (!f_desc)
			goto def;

		val = TFW_STR_CHUNK(f_desc->hdr, 2);
		/*
		 * If this is a duplicate of already processed header,
		 * leave this duplicate as is (for transformation
		 * in-place) in case of appending operation, and remove
		 * it (by skipping) in case of substitution or deletion
		 * operations.
		 */
		if (test_bit(k, mit->found)) {
			if (!val || !f_desc->append)
				continue;

			mit->bnd = first->data;
			next->s_hdr = *tgt;
			next->op = TFW_H2_TRANS_INPLACE;

			break;
		}

		__set_bit(k, mit->found);

		/*
		 * If header configured with empty value, it should be
		 * removed from the response; so, just skip such header.
		 */
		if (!val)
			continue;

		mit->bnd = first->data;

		/*
		 * If the header configured for value appending,
		 * concatenate it with the target header in skb for
		 * subsequent in-place rewriting.
		 */
		if (f_desc->append) {
			TfwStr h_app = {
				.chunks = (TfwStr []){
					{ .data = ", ", .len = 2 },
					{ .data = val->data,
					  .len = val->len }
				},
				.len = val->len + 2,
				.nchunks = 2
			};

			r = tfw_strcat(resp->pool, tgt, &h_app);
			if (unlikely(r))
				return r;

			next->s_hdr = *tgt;
			next->op = TFW_H2_TRANS_INPLACE;
			break;
		}

		next->s_hdr = *f_desc->hdr;
		next->op = TFW_H2_TRANS_SUB;
		break;

def:
		/*
		 * Remove 'Connection', 'Keep-Alive' headers and all hop-by-hop
		 * headers from the HTTP/2 response.
		 */
		if (hid == TFW_HTTP_HDR_KEEP_ALIVE
		    || hid == TFW_HTTP_HDR_CONNECTION
		    || tgt->flags & TFW_STR_HBH_HDR)
			continue;

		/*
		 * 'Server' header must be replaced; thus, remove the original
		 * header (and all its duplicates) skipping it here; the new
		 * header will be written later, during new headers' addition
		 * stage.
		 */
		if (hid == TFW_HTTP_HDR_SERVER)
			continue;

		/*
		 * In general case the header should be transformed in-place
		 * from its original HTTP/1.1-representation in skb.
		 */
		mit->bnd = first->data;
		next->s_hdr = *tgt;
		next->op = TFW_H2_TRANS_INPLACE;

		break;
	}

	mit->curr = i + 1;

	return 0;
}

#define __tfw_h2_make_frames(len, hdr_flags)				\
do {									\
	r = tfw_msg_iter_move(iter, (unsigned char **)&data,		\
			      max_sz + skew);				\
	if (r)								\
		return r;						\
	/*								\
	 * Each frame header is inserted before given data pointer,	\
	 * skip it. Exception - first move operation: @data is set right\
	 * after frame header.						\
	 */								\
	skew = sizeof(buf);						\
									\
	frame_hdr.length = min(max_sz, (len));				\
	(len) -= frame_hdr.length;					\
	frame_hdr.flags = (len) ?  0 : (hdr_flags);			\
	tfw_h2_pack_frame_header(buf, &frame_hdr);			\
									\
	r = tfw_http_msg_insert(iter, &data, &frame_hdr_str);		\
	if (unlikely(r)) 						\
		return r;						\
} while ((len));

/**
 * Split response body stored locally. Allocate a new skb and put body there
 * by fragments. Every skb fragment has size of single page and has frame
 * header at the beginning. Just like body constructed in
 * @tfw_cache_build_resp_body().
 *
 * The function is designed for @body preallocated during configuration
 * processing thus no chunked body allowed, only plain TfwStr is accepted there.
 */
static int
tfw_h2_append_predefined_body(TfwHttpResp *resp, unsigned int stream_id,
			      const TfwStr *body)
{
	TfwHttpTransIter *mit = &resp->mit;
	TfwMsgIter *it = &mit->iter;
	size_t len, max_copy = PAGE_SIZE - FRAME_HEADER_SIZE;
	TfwFrameHdr frame_hdr = {.stream_id = stream_id, .type = HTTP2_DATA};
	char *data;
	int r;

	if (!body || !body->data)
		return 0;
	if (!TFW_STR_PLAIN(body))
		return -EINVAL;
	len = body->len;

	if (!(it->skb = ss_skb_peek_tail(&it->skb_head)))
		return -EINVAL;
	it->frag = skb_shinfo(it->skb)->nr_frags - 1;

	if ((it->frag + 1 >= MAX_SKB_FRAGS)
	    || (skb_shinfo(it->skb)->tx_flags & SKBTX_SHARED_FRAG))
	{
		if  ((r = tfw_msg_iter_append_skb(it)))
			return r;
		skb_shinfo(it->skb)->tx_flags &= ~SKBTX_SHARED_FRAG;
	}

	data = body->data;
	while (len) {
		struct page *page;
		char *p;
		size_t copy = min(len, max_copy);

		len -= copy;
		frame_hdr.flags = len ? 0 : HTTP2_F_END_STREAM;
		frame_hdr.length = copy;

		if (!(page = alloc_page(GFP_ATOMIC))) {
			return -ENOMEM;
		}
		p = page_address(page);
		tfw_h2_pack_frame_header(p, &frame_hdr);
		memcpy_fast(p + FRAME_HEADER_SIZE, data, copy);
		data += copy;

		++it->frag;
		skb_fill_page_desc(it->skb, it->frag, page, 0,
				   copy + FRAME_HEADER_SIZE);
		skb_frag_ref(it->skb, it->frag);
		ss_skb_adjust_data_len(it->skb, copy + FRAME_HEADER_SIZE);

		if (it->frag + 1 == MAX_SKB_FRAGS
		    && (r = tfw_msg_iter_append_skb(it)))
		{
			return r;
		}
	}

	return 0;
}

/**
 * Split response into http/2 frames with respect to remote peer MAX_FRAME_SIZE
 * settings. Both HEADERS and DATA frames require framing or peer will reject
 * the message or entire connection.
 *
 * @resp		- response to be framed.
 * @stream_id		- HTTP/2 stream id.
 * @h_len		- total length of HTTP headers.
 * @local_response	- response is generated locally by Tempesta,
 *			  all foreign responses represents responses converted
 *			  from h1 to h2 and require some additional processing.
 * @local_body		- locally generated response has a body which not yet
 *			  added into response and even not addressed by
 *			  resp->body.
 *
 * WARNING: this function manually inserts fragments containing h2 frame headers
 * (9 bytes each), which are NOT tracked by the @resp handler and cannot be
 * addressed and modified directly. This function must be the LAST step before
 * message is pushed into network. No stream id modification, no header
 * adjustments are allowed after the call.
 *
 * The only case when message can be modified - body addition for locally
 * generated responses, which add body fragment-by-fragment with required
 * framing information.
 */
static int
tfw_h2_make_frames(TfwHttpResp *resp, unsigned int stream_id,
		   unsigned long h_len, bool local_response,
		   bool local_body)
{
	int r;
	char *data;
	unsigned long b_len = resp->body.len;
	unsigned char buf[FRAME_HEADER_SIZE];
	TfwFrameHdr frame_hdr = {.stream_id = stream_id};
	const TfwStr frame_hdr_str = { .data = buf, .len = sizeof(buf)};
	TfwHttpTransIter *mit = &resp->mit;
	TfwMsgIter *iter = &mit->iter;
	TfwH2Ctx *ctx = tfw_h2_context(resp->req->conn);
	unsigned long max_sz = ctx->rsettings.max_frame_sz;
	unsigned char fr_flags = (b_len || local_body)
			? HTTP2_F_END_HEADERS
			: HTTP2_F_END_HEADERS | HTTP2_F_END_STREAM;

	T_DBG2("%s: frame response with max frame size of %lu\n",
	       __func__, max_sz);
	/*
	 * First frame header before HEADERS block. A data enough to store
	 * the header is reserved at the beginning of the skb data.
	 */
	if (WARN_ON_ONCE(!(skb_headlen(resp->msg.skb_head))))
		return -ENOMEM;
	frame_hdr.type = HTTP2_HEADERS;
	frame_hdr.length = min(max_sz, h_len);
	frame_hdr.flags = (h_len <= max_sz) ? fr_flags : 0;
	tfw_h2_pack_frame_header(buf, &frame_hdr);
	data = resp->msg.skb_head->data;
	memcpy_fast(data, buf, sizeof(buf));

	/*
	 * In responses built locally headers fragments are added one by one
	 * when needed, while forwarded responses may have extra space after
	 * h1-> h2 transformation, since h2 messages are generally smaller
	 * than h1 ones. When this function is called, all headers just have
	 * been added and message iterator points at the end of the last header
	 * and protected from overwriting body. Use this immediately to put the
	 * first body hrame header and cut extra data after it. It's possible
	 * to do in reverse order, but we save a few fragment operations here.
	 */
	if (!local_response) {
		if (b_len) {
			frame_hdr.length = min(max_sz, b_len);
			frame_hdr.type = HTTP2_DATA;
			frame_hdr.flags = (frame_hdr.length == b_len)
					? HTTP2_F_END_STREAM : 0;
			tfw_h2_pack_frame_header(buf, &frame_hdr);

			r = tfw_h2_msg_rewrite_data(mit, &frame_hdr_str,
						    mit->bnd);
			if (unlikely(r))
				return r;
		}

		r = ss_skb_cut_extra_data(iter->skb_head, iter->skb, iter->frag,
					  mit->curr_ptr, mit->bnd);
		if (unlikely(r))
			return r;
	}

	/* Add more frame headers for HEADER block. */
	if (h_len > max_sz) {
		unsigned long skew = sizeof(buf);

		iter->skb = resp->msg.skb_head;
		iter->frag = -1; /* Already checked that skb_head is linear. */
		data = iter->skb->data;

		h_len -= max_sz;
		frame_hdr.type = HTTP2_CONTINUATION;
		__tfw_h2_make_frames(h_len, fr_flags);
	}

	if (local_response)
		return 0;

	/* Add more frame headers for DATA block. */
	if (b_len > max_sz) {
		unsigned long skew = 0;

		iter->skb = resp->body.skb;
		data = TFW_STR_CHUNK(&resp->body, 0)->data;
		if ((r = tfw_http_iter_set_at(iter, data)))
			return r;

		b_len -= max_sz;
		frame_hdr.type = HTTP2_DATA;
		__tfw_h2_make_frames(b_len, HTTP2_F_END_STREAM);
	}

	return 0;
}

/**
 * Frame forwarded response.
 */
int
tfw_h2_frame_fwd_resp(TfwHttpResp *resp, unsigned int stream_id,
		     unsigned long h_len)
{
	return tfw_h2_make_frames(resp, stream_id, h_len, false, false);
}

/**
 * Frame response generated locally.
 */
int
tfw_h2_frame_local_resp(TfwHttpResp *resp, unsigned int stream_id,
		       unsigned long h_len, const TfwStr *body)
{
	int r;

	r = tfw_h2_make_frames(resp, stream_id, h_len, true,
			       body ? body->len : false);
	if (r)
		return r;

	return tfw_h2_append_predefined_body(resp, stream_id, body);
}

static void
tfw_h1_resp_adjust_fwd(TfwHttpResp *resp)
{
	TfwHttpReq *req = resp->req;

	/*
	 * A client can disconnect at any time after the request was
	 * forwarded to backend. In this case the response will never be sent
	 * to the client. Keep the response until it's saved in the cache,
	 * so other clients can served from cache. After response is saved to
	 * cache it can be dropped.
	 */
	if (unlikely(test_bit(TFW_HTTP_B_REQ_DROP, req->flags))) {
		T_DBG2("%s: resp=[%p] dropped: client disconnected\n",
		       __func__, resp);
		tfw_http_resp_pair_free(req);
		return;
	}
	/*
	 * Typically we're at a node far from the node where @resp was
	 * received, so we do an inter-node transfer. However, this is
	 * the final place where the response will be stored. Upcoming
	 * requests will get responded to by the current node without
	 * inter-node data transfers. (see tfw_http_req_cache_cb())
	 */
	if (tfw_http_adjust_resp(resp)) {
		tfw_http_conn_msg_free((TfwHttpMsg *)resp);
		tfw_http_send_resp(req, 500,
				   "response dropped: processing error");
		TFW_INC_STAT_BH(serv.msgs_otherr);
		return;
	}
	tfw_http_resp_fwd(resp);
}

/**
 * Error happen, current request @req will be discarded. Connection should
 * be closed after response for the previous request is sent.
 *
 * Returns true, if the connection will be automatically closed with the
 * last response sent. Returns false, if there are no responses to forward
 * and manual connection close action is required.
 */
static bool
tfw_http_req_prev_conn_close(TfwHttpReq *req)
{
	TfwCliConn *cli_conn = (TfwCliConn *)req->conn;
	TfwHttpReq *last_req = NULL;
	struct list_head *prev;

	spin_lock(&cli_conn->seq_qlock);
	/*
	 * The request may be not stored in any lists. There are several reasons
	 * for this:
	 * - Error happened during request parsing. Client connection is alive.
	 * - Error happened during response processing, but the client
	 * connection is already closed, and the request is marked as dropped.
	 */
	prev = (!list_empty(&req->msg.seq_list)) ? req->msg.seq_list.prev
						 : cli_conn->seq_queue.prev;
	if (prev != &cli_conn->seq_queue) {
		last_req = list_entry(prev, TfwHttpReq, msg.seq_list);
		tfw_http_req_set_conn_close(last_req);
	}

	spin_unlock(&cli_conn->seq_qlock);

	return last_req;
}

static void
tfw_http_conn_error_log(TfwConn *conn, const char *msg)
{
	if (!(tfw_blk_flags & TFW_BLK_ERR_NOLOG))
		T_WARN_ADDR(msg, &conn->peer->addr, TFW_NO_PORT);
}

static void
tfw_h2_error_resp(TfwHttpReq *req, int status, bool reply, bool attack,
		  bool on_req_recv_event)
{
	unsigned int stream_id;
	TfwH2Ctx *ctx = tfw_h2_context(req->conn);

	/*
	 * If stream is already unlinked and removed (due to particular stream
	 * closing from client side or the entire connection closing) we have
	 * nothing to do with that stream/request, and can go straight to the
	 * connection-specific logic.
	 */
	if (!req->stream)
		goto skip_stream;

	/*
	 * If reply should be sent and this is not the attack case - we
	 * can just send error response, leave the connection alive and
	 * drop request's corresponding stream; in this case stream either
	 * is already in locally closed state (switched in
	 * @tfw_h2_stream_id_close() during failed proxy/internal response
	 * creation) or will be switched into locally closed state in
	 * @tfw_h2_send_resp() (or in @tfw_h2_stream_id_close() if no error
	 * response is needed) below; remotely (i.e. on client side) stream
	 * will be closed - due to END_STREAM flag set in the last frame of
	 * error response; in case of attack we must close entire connection,
	 * and GOAWAY frame should be sent (RFC 7540 section 6.8) after
	 * error response.
	 */
	if (reply) {
		tfw_h2_send_resp(req, status, 0);
		if (attack)
			tfw_h2_conn_terminate_close(ctx, HTTP2_ECODE_PROTO,
						    !on_req_recv_event);
		return;
	}

	 /*
	  * If no reply is needed and this is not the attack case, the
	  * connection needn't to be closed, and we should indicate to
	  * remote peer (via RST_STREAM frame), that the stream has entered
	  * into closed state (RFC 7540 section 6.4).
	  */
	stream_id = tfw_h2_stream_id_close(req, HTTP2_RST_STREAM, 0);
	if (stream_id && !attack)
		tfw_h2_send_rst_stream(ctx, stream_id, HTTP2_ECODE_CANCEL);

skip_stream:
	if (attack) {
		if (reply) {
			tfw_h2_conn_terminate_close(ctx, HTTP2_ECODE_PROTO,
						    !on_req_recv_event);
		} else {
			do_access_log_req(req, 403, 0);
			if (!on_req_recv_event)
				tfw_connection_close(req->conn, true);
		}
	}

	tfw_http_conn_msg_free((TfwHttpMsg *)req);
}

static void
tfw_h1_error_resp(TfwHttpReq *req, int status, bool reply, bool attack,
		  bool on_req_recv_event)
{
	TfwCliConn *cli_conn = (TfwCliConn *)req->conn;

	/* The client connection is to be closed with the last resp sent. */
	reply &= !test_bit(TFW_HTTP_B_REQ_DROP, req->flags);
	if (reply) {
		if (on_req_recv_event) {
			WARN_ONCE(!list_empty_careful(&req->msg.seq_list),
				  "Request is already in seq_queue\n");
			tfw_stream_unlink_msg(req->stream);
			spin_lock(&cli_conn->seq_qlock);
			list_add_tail(&req->msg.seq_list, &cli_conn->seq_queue);
			spin_unlock(&cli_conn->seq_qlock);
		}
		/*
		 * If !on_req_recv_event, then the request @req may be some
		 * random request from the seq_queue, not the last one.
		 * If under attack:
		 *   Send the response and discard all the following requests.
		 * If not under attack and not on_req_recv_event:
		 *   Prepare an error response for the request, without stopping
		 *   the connection or discarding any following requests. This
		 *   isn't supposed to be an attack anyway.
		 * If not under attack and on_req_recv_event:
		 *   Can't proceed with this client connection, show the client
		 *   that an illegal request took place, send the response and
		 *   close client connection.
		 */
		if (on_req_recv_event || attack)
			tfw_http_req_set_conn_close(req);
		tfw_h1_send_resp(req, status);
	}
	/*
	 * Serve all pending requests if not under attack, close immediately
	 * otherwise.
	 */
	else {
		bool close = !on_req_recv_event;

		if (!attack)
			close &= !tfw_http_req_prev_conn_close(req);
		do_access_log_req(req, status, 0);
		if (close)
			tfw_connection_close(req->conn, true);
		tfw_http_conn_req_clean(req);
	}
}

/**
 * Function define logging and response behaviour during detection of
 * malformed or malicious messages. Mark client connection in special
 * manner to delay its closing until transmission of error response
 * will be finished.
 *
 * @req			- malicious or malformed request;
 * @status		- response status code to use;
 * @msg			- message to be logged;
 * @attack		- true if the request was sent intentionally, false for
 *			  internal errors or misconfigurations;
 * @on_req_recv_event	- true if request is not fully parsed and the caller
 *			  handles the connection closing on its own.
 */
static void
tfw_http_cli_error_resp_and_log(TfwHttpReq *req, int status, const char *msg,
				bool attack, bool on_req_recv_event)
{
	bool reply;
	bool nolog;

	/*
	 * Error was happened and request should be dropped or blocked,
	 * but other modules (e.g. sticky cookie module) may have a response
	 * prepared for this request. A new error response is to be generated
	 * for the request, drop any previous response paired with the request.
	 */
	tfw_http_conn_msg_free(req->pair);

	if (attack) {
		reply = tfw_blk_flags & TFW_BLK_ATT_REPLY;
		nolog = tfw_blk_flags & TFW_BLK_ATT_NOLOG;
	}
	else {
		reply = tfw_blk_flags & TFW_BLK_ERR_REPLY;
		nolog = tfw_blk_flags & TFW_BLK_ERR_NOLOG;
	}

	/* Do not log client port as it doesn't provide useful information
	 * and could contain outdated cached data (see #1473). */
	if (!nolog)
		T_WARN_ADDR(msg, &req->conn->peer->addr, TFW_NO_PORT);

	if (TFW_MSG_H2(req))
		tfw_h2_error_resp(req, status, reply, attack, on_req_recv_event);
	else
		tfw_h1_error_resp(req, status, reply, attack, on_req_recv_event);
}

/**
 * Unintentional error happen during request parsing. Stop the client connection
 * from receiving new requests. Caller must return TFW_BLOCK to the
 * ss_tcp_data_ready() function for propper connection close.
 */
static inline void
tfw_http_req_parse_drop(TfwHttpReq *req, int status, const char *msg)
{
	tfw_http_cli_error_resp_and_log(req, status, msg, false, true);
}

/**
 * Attack is detected during request parsing.
 * Caller must return TFW_BLOCK to the ss_tcp_data_ready() function for
 * propper connection close.
 */
static inline void
tfw_http_req_parse_block(TfwHttpReq *req, int status, const char *msg)
{
	tfw_http_cli_error_resp_and_log(req, status, msg, true, true);
}

/**
 * Unintentional error happen during request or response processing. Caller
 * function is not a part of ss_tcp_data_ready() function and manual connection
 * close will be performed.
 */
static inline void
tfw_http_req_drop(TfwHttpReq *req, int status, const char *msg)
{
	tfw_http_cli_error_resp_and_log(req, status, msg, false, false);
}

/**
 * Attack is detected during request or response processing. Caller function is
 * not a part of ss_tcp_data_ready() function and manual connection close
 * will be performed.
 */
static inline void
tfw_http_req_block(TfwHttpReq *req, int status, const char *msg)
{
	tfw_http_cli_error_resp_and_log(req, status, msg, true, false);
}

/*
 * TODO: RFC 7540 8.1.2
 *    However, header field names MUST be converted to lowercase prior to
 *    their encoding in HTTP/2. A request or response containing uppercase
 *    header field names MUST be treated as malformed (Section 8.1.2.6).
 *
 * Major browsers and curl ignore that RFC requirement an work well. But
 * that is definitely an RFC violation and implementation specific behaviour.
 */
static void
tfw_h2_resp_adjust_fwd(TfwHttpResp *resp)
{
	int r;
	unsigned int stream_id;
	bool hdrs_end = false;
	TfwHttpReq *req = resp->req;
	TfwH2Ctx *ctx = tfw_h2_context(req->conn);
	TfwHttpTransIter *mit = &resp->mit;
	TfwNextHdrOp *next = &mit->next;
	const TfwHdrMods *h_mods = tfw_vhost_get_hdr_mods(req->location,
							  req->vhost,
							  TFW_VHOST_HDRMOD_RESP);
	/*
	 * Get ID of corresponding stream to prepare/send HTTP/2 response, and
	 * unlink request from the stream.
	 */
	stream_id = tfw_h2_stream_id_close(req, HTTP2_HEADERS,
					   HTTP2_F_END_STREAM);
	if (unlikely(!stream_id))
		goto out;

	/*
	 * Transform HTTP/1.1 headers into HTTP/2 form, in parallel with
	 * adjusting of particular headers.
	 */
	WARN_ON_ONCE(mit->acc_len || mit->curr);

	tfw_h2_msg_transform_setup(mit, resp->msg.skb_head, true);

	r = tfw_h2_resp_next_hdr(resp, h_mods);
	if (unlikely(r))
		goto clean;

	r = tfw_h2_resp_status_write(resp, resp->status, TFW_H2_TRANS_SUB,
				     false);
	if (unlikely(r))
		goto clean;

	if (WARN_ON_ONCE(!mit->bnd))
		goto clean;

	do {
		TfwStr *last;
		TfwStr hdr = next->s_hdr;
		TfwH2TransOp op = next->op;

		r = tfw_h2_resp_next_hdr(resp, h_mods);
		if (unlikely(r))
			goto clean;

		if (!mit->bnd) {
			last = TFW_STR_LAST(&resp->crlf);
			mit->bnd = last->data + last->len;
			hdrs_end = true;
		}

		r = tfw_hpack_encode(resp, &hdr, op, true);
		if (unlikely(r))
			goto clean;

	} while (!hdrs_end);

	/*
	 * Write additional headers in HTTP/2 format in the end of the
	 * headers block, including configured headers which haven't been
	 * processed above and which have non-empty value (i.e. configured
	 * not for deletion).
	 */
	r = tfw_http_sess_resp_process(resp, false);
	if (unlikely(r))
		goto clean;

	r = tfw_h2_add_hdr_via(resp);
	if (unlikely(r))
		goto clean;

	if (!test_bit(TFW_HTTP_B_HDR_DATE, resp->flags)) {
		r = tfw_h2_add_hdr_date(resp, TFW_H2_TRANS_ADD, false);
		if (unlikely(r))
			goto clean;
	}

	r = TFW_H2_MSG_HDR_ADD(resp, "server", TFW_SERVER, 54);
	if (unlikely(r))
		goto clean;

	r = tfw_h2_resp_add_loc_hdrs(resp, h_mods, false);
	if (unlikely(r))
		goto clean;

	r = tfw_h2_frame_fwd_resp(resp, stream_id, mit->acc_len);
	if (unlikely(r))
		goto clean;

	tfw_h2_resp_fwd(resp);

	return;
clean:
	tfw_http_conn_msg_free((TfwHttpMsg *)resp);
	if (!(tfw_blk_flags & TFW_BLK_ERR_NOLOG))
		T_WARN_ADDR_STATUS("response dropped: processing error",
				   &req->conn->peer->addr,
				   TFW_NO_PORT, 500);
	tfw_h2_send_resp(req, 500, stream_id);
	tfw_hpack_enc_release(&ctx->hpack, resp->flags);
	TFW_INC_STAT_BH(serv.msgs_otherr);

	return;
out:
	tfw_http_resp_pair_free(req);
}

/**
 * The request is serviced from cache.
 * Send the response as is and unrefer its data.
 */
static void
tfw_http_req_cache_service(TfwHttpResp *resp)
{
	TfwHttpReq *req = resp->req;

	WARN_ON_ONCE(!list_empty(&req->fwd_list));
	WARN_ON_ONCE(!list_empty(&req->nip_list));

	if (TFW_MSG_H2(req))
		tfw_h2_resp_fwd(resp);
	else
		tfw_http_resp_fwd(resp);

	TFW_INC_STAT_BH(clnt.msgs_fromcache);
}

/**
 * Depending on results of processing of a request, either send the request
 * to an appropriate server, or return the cached response. If none of that
 * can be done for any reason, return HTTP 500 or 502 error to the client.
 */
static void
tfw_http_req_cache_cb(TfwHttpMsg *msg)
{
	int r;
	TfwHttpReq *req = (TfwHttpReq *)msg;
	TfwSrvConn *srv_conn = NULL;
	LIST_HEAD(eq);

	T_DBG2("%s: req = %p, resp = %p\n", __func__, req, req->resp);

	if (req->resp) {
		tfw_http_req_cache_service(req->resp);
		return;
	}

	/*
	 * Dispatch request to an appropriate server. Schedulers should
	 * make a decision based on an unmodified request, so this must
	 * be done before any request mangling.
	 *
	 * The code below is usually called on a remote NUMA node. That's
	 * not good, but TDB lookup must be run on the node before it is
	 * executed, to avoid unnecessary work in SoftIRQ and to speed up
	 * the cache operation. At the same time, cache hits are expected
	 * to prevail over cache misses, so this is not a frequent path.
	 */
	if (!(srv_conn = tfw_http_get_srv_conn((TfwMsg *)req))) {
		T_DBG("Unable to find a backend server\n");
		goto send_502;
	}

	r = TFW_MSG_H2(req)
		? tfw_h2_adjust_req(req)
		: tfw_h1_adjust_req(req);
	if (r)
		goto send_500;

	/* Account current request in APM health monitoring statistics */
	tfw_http_hm_srv_update((TfwServer *)srv_conn->peer, req);

	/* Forward request to the server. */
	tfw_http_req_fwd_resched(srv_conn, req, &eq);
	tfw_http_req_zap_error(&eq);
	goto conn_put;

send_502:
	tfw_http_send_resp(req, 502, "request dropped: processing error");
	TFW_INC_STAT_BH(clnt.msgs_otherr);
	return;
send_500:
	tfw_http_send_resp(req, 500, "request dropped: processing error");
	TFW_INC_STAT_BH(clnt.msgs_otherr);
conn_put:
	/*
	 * Paired with tfw_srv_conn_get_if_live() via tfw_http_get_srv_conn() which
	 * increments the reference counter.
	 */
	tfw_srv_conn_put(srv_conn);
}

static void
tfw_http_req_mark_nip(TfwHttpReq *req)
{
	TfwVhost *vh_dflt;
	TfwLocation *loc, *loc_dflt;
	/* See RFC 7231 4.2.1 */
	static const unsigned int safe_methods =
		(1 << TFW_HTTP_METH_GET) | (1 << TFW_HTTP_METH_HEAD)
		| (1 << TFW_HTTP_METH_OPTIONS) | (1 << TFW_HTTP_METH_PROPFIND)
		| (1 << TFW_HTTP_METH_TRACE);

	BUILD_BUG_ON(sizeof(safe_methods) * BITS_PER_BYTE
		     < _TFW_HTTP_METH_COUNT);

	if (!req->vhost)
		return;
	/*
	 * Search in the current location of the current vhost. If there
	 * are no entries there, then search in the default location of
	 * the current vhost. If there are no entries there either, then
	 * search in the default location of the default vhost - that is,
	 * in the global policies.
	 *
	 * TODO #862: req->location must be the full set of options.
	 */
	loc = req->location;
	loc_dflt = req->vhost->loc_dflt;
	vh_dflt = req->vhost->vhost_dflt;
	if (loc && loc->nipdef_sz) {
		if (tfw_nipdef_match(loc, req->method, &req->uri_path))
			goto nip_match;
	} else if (loc_dflt && loc_dflt->nipdef_sz) {
		if (tfw_nipdef_match(loc_dflt, req->method, &req->uri_path))
			goto nip_match;
	} else if (vh_dflt && vh_dflt->loc_dflt->nipdef_sz) {
		if (tfw_nipdef_match(vh_dflt->loc_dflt, req->method,
				     &req->uri_path))
			goto nip_match;
	}

	if (safe_methods & (1 << req->method))
		return;

nip_match:
	T_DBG2("non-idempotent: method=[%d] uri=[%.*s]\n",
	       req->method, (int)TFW_STR_CHUNK(&req->uri_path, 0)->len,
		 TFW_STR_CHUNK(&req->uri_path, 0)->data);
	__set_bit(TFW_HTTP_B_NON_IDEMP, req->flags);
	return;
}

/*
 * Set the flag if @req is non-idempotent. Add the request to the list
 * of the client connection to preserve the correct order of responses.
 * If the request follows a non-idempotent request in flight, then the
 * preceding request becomes idempotent.
 */
static void
tfw_http_req_add_seq_queue(TfwHttpReq *req)
{
	TfwHttpReq *req_prev;
	TfwCliConn *cli_conn = (TfwCliConn *)req->conn;
	struct list_head *seq_queue = &cli_conn->seq_queue;

	tfw_http_req_mark_nip(req);

	spin_lock(&cli_conn->seq_qlock);
	req_prev = list_empty(seq_queue) ?
		   NULL : list_last_entry(seq_queue, TfwHttpReq, msg.seq_list);
	if (req_prev && tfw_http_req_is_nip(req_prev))
		clear_bit(TFW_HTTP_B_NON_IDEMP, req_prev->flags);
	list_add_tail(&req->msg.seq_list, seq_queue);
	spin_unlock(&cli_conn->seq_qlock);
}

static inline bool
tfw_http_check_wildcard_status(const char c, int *out)
{
	switch (c) {
	case '1':
		*out = HTTP_STATUS_1XX;
		break;
	case '2':
		*out = HTTP_STATUS_2XX;
		break;
	case '3':
		*out = HTTP_STATUS_3XX;
		break;
	case '4':
		*out = HTTP_STATUS_4XX;
		break;
	case '5':
		*out = HTTP_STATUS_5XX;
		break;
	default:
		return false;
	}
	return true;
}

static inline void
tfw_http_hm_drop_resp(TfwHttpResp *resp)
{
	TfwHttpReq *req = resp->req;

	tfw_stream_unlink_msg(resp->stream);
	tfw_http_conn_msg_free((TfwHttpMsg *)resp);
	tfw_http_msg_free((TfwHttpMsg *)req);
}

static TfwStr
tfw_http_get_ip_from_xff(TfwHttpReq *req)
{
	const TfwStr *s_xff, *c, *end;
	TfwStr s_ip;
	unsigned int nchunks;

	/*
	 * If a client works through a forward proxy, then a proxy can pass it's
	 * IP address by the first value in X-Forwarded-For
	 */
	s_xff = &req->h_tbl->tbl[TFW_HTTP_HDR_X_FORWARDED_FOR];
	/* Pick only end client address, ignore all proxies between it and us.  */
	if (TFW_STR_DUP(s_xff))
		s_xff = __TFW_STR_CH(s_xff, 0);
	s_ip = tfw_str_next_str_val(s_xff);
	nchunks = 0;
	TFW_STR_FOR_EACH_CHUNK(c, &s_ip, end) {
		if (!(c->flags & TFW_STR_VALUE))
			break;
		nchunks++;
	}
	s_ip.nchunks = nchunks;

	return s_ip;
}

static int
tfw_http_req_client_link(TfwConn *conn, TfwHttpReq *req)
{
	TfwStr s_ip, s_user_agent, *ua;
	TfwAddr addr;
	TfwClient *cli, *conn_cli;

	s_ip = tfw_http_get_ip_from_xff(req);
	if (!TFW_STR_EMPTY(&s_ip)) {
		if (tfw_addr_pton(&s_ip, &addr) != 0)
			return TFW_BLOCK;

		conn_cli = (TfwClient *)conn->peer;
		ua = &req->h_tbl->tbl[TFW_HTTP_HDR_USER_AGENT];
		tfw_http_msg_clnthdr_val(req, ua, TFW_HTTP_HDR_USER_AGENT,
					 &s_user_agent);
		cli = tfw_client_obtain(conn_cli->addr, &addr, &s_user_agent,
					NULL);
		if (cli) {
			if (cli != conn_cli)
				req->peer = cli;
			else
				tfw_client_put(cli);
		}
	}

	return 0;
}

static TfwHttpMsg *
tfw_h1_req_process(TfwStream *stream, struct sk_buff *skb)
{
	TfwHttpReq *req = (TfwHttpReq *)stream->msg;
	TfwHttpMsg *hmsib = NULL;

	/*
	 * In HTTP 1.0 the server always closes the connection
	 * after sending the response unless the client sent a
	 * a "Connection: keep-alive" request header, and the
	 * server sent a "Connection: keep-alive" response header.
	 *
	 * This behavior was added to existing HTTP 1.0 protocol.
	 * RFC 1945 section 1.3 says:
	 * "Except for experimental applications, current practice
	 * requires that the connection be established by the client
	 * prior to each request and closed by the server after
	 * sending the response."
	 *
	 * Make it work this way in Tempesta by setting the flag.
	 */
	if ((req->version == TFW_HTTP_VER_09)
	    || ((req->version == TFW_HTTP_VER_10)
		&& !test_bit(TFW_HTTP_B_CONN_KA, req->flags)))
	{
		__set_bit(TFW_HTTP_B_CONN_CLOSE, req->flags);
	}

	/*
	 * The request has been successfully parsed and processed.
	 * If the connection will be closed after the response to
	 * the request is sent to the client, then there's no need
	 * to process pipelined requests. Also, the request may be
	 * released when handled in general HTTP processing in caller
	 * function. So, reset sibling skb pointer (if it exists)
	 * to indicate for the following code that processing must be
	 * stopped, since corresponding flag may not be accessible later
	 * through @req->flags. If the connection must be closed, it
	 * also should be marked with @Conn_Stop flag - to left it alive
	 * for sending responses and, at the same time, to stop passing
	 * data for processing from the lower layer.
	 */
	if (test_bit(TFW_HTTP_B_CONN_CLOSE, req->flags)) {
		TFW_CONN_TYPE(req->conn) |= Conn_Stop;
		if (unlikely(skb)) {
			__kfree_skb(skb);
			skb = NULL;
		}
	}

	/*
	 * Pipelined requests: create a new sibling message.
	 * If pipelined message can't be created, it still possible to
	 * process current one. But @skb must be freed then, since it's
	 * not owned by any message.
	 */
	if (skb) {
		hmsib = tfw_http_msg_create_sibling((TfwHttpMsg *)req, skb);
		if (unlikely(!hmsib)) {
			TFW_INC_STAT_BH(clnt.msgs_otherr);
			__set_bit(TFW_HTTP_B_CONN_CLOSE, req->flags);
			TFW_CONN_TYPE(req->conn) |= Conn_Stop;
			tfw_http_conn_error_log(req->conn, "Can't create"
						" pipelined request");
			__kfree_skb(skb);
		}
	}

	/*
	 * Complete HTTP message has been collected and processed
	 * with success. Mark the message as complete in @stream as
	 * further handling of @stream depends on that. Future SKBs
	 * will be put in a new message.
	 * On an error the function returns from anywhere inside
	 * the loop. @stream->msg holds the reference to the message,
	 * which can be used to release it.
	 */
	tfw_stream_unlink_msg(stream);

	/*
	 * Add the request to the list of the client connection
	 * to preserve the correct order of responses to requests.
	 */
	tfw_http_req_add_seq_queue(req);

	return hmsib;
}

/**
 * @return zero on success and negative value otherwise.
 * TODO enter the function depending on current GFSM state.
 */
static int
tfw_http_req_process(TfwConn *conn, TfwStream *stream, struct sk_buff *skb)
{
	bool block;
	ss_skb_actor_t *actor;
	unsigned int parsed;
	TfwHttpReq *req;
	TfwHttpMsg *hmsib;
	TfwFsmData data_up;
	int r = TFW_BLOCK;

	BUG_ON(!stream->msg);

	T_DBG2("Received %u client data bytes on conn=%p msg=%p\n",
	       skb->len, conn, stream->msg);

	/*
	 * Process pipelined requests in a loop
	 * until all data in the SKB is processed.
	 */
next_msg:
	block = false;
	parsed = 0;
	hmsib = NULL;
	req = (TfwHttpReq *)stream->msg;
	actor = TFW_MSG_H2(req) ? tfw_h2_parse_req : tfw_http_parse_req;

	r = ss_skb_process(skb, actor, req, &req->chunk_cnt, &parsed);
	req->msg.len += parsed;
	TFW_ADD_STAT_BH(parsed, clnt.rx_bytes);

	T_DBG2("Request parsed: len=%u next=%pK parsed=%d msg_len=%lu"
	       " ver=%d res=%d\n",
		 skb->len, skb->next, parsed, req->msg.len, req->version, r);

	/*
	 * We have to keep @skb the same to pass it as is to FSMs
	 * registered with lower priorities after us, but we must
	 * feed the new data version to FSMs registered on our states.
	 */
	data_up.skb = skb;
	data_up.req = (TfwMsg *)req;
	data_up.resp = NULL;

	switch (r) {
	default:
		T_ERR("Unrecognized HTTP request parser return code, %d\n", r);
		fallthrough;
	case TFW_BLOCK:
		T_DBG2("Block invalid HTTP request\n");
		TFW_INC_STAT_BH(clnt.msgs_parserr);
		tfw_http_req_parse_drop(req, 400, "failed to parse request");
		return TFW_BLOCK;
	case TFW_POSTPONE:
		if (WARN_ON_ONCE(parsed != data_up.skb->len)) {
			/*
			 * The parser should only return TFW_POSTPONE if it ate
			 * all available data, but that weren't enough.
			 */
			TFW_INC_STAT_BH(clnt.msgs_otherr);
			tfw_http_req_parse_block(req, 500,
				"Request parsing inconsistency");
			return TFW_BLOCK;
		}
		if (TFW_MSG_H2(req)) {
			TfwH2Ctx *ctx = tfw_h2_context(conn);
<<<<<<< HEAD
=======
			/* If the parser met END_HEADERS flag we can be ensure
			 * that we get and processed all headers.
			 * We will be at this point even if the parser met
			 * END_STREAM and END_HEADERS flags at once.
			 */
>>>>>>> 20a97218
			if (ctx->hdr.flags & HTTP2_F_END_HEADERS) {
				if (unlikely(tfw_http_parse_check_bodyless_meth(req)))
					return TFW_BLOCK;

				__set_bit(TFW_HTTP_B_HEADERS_PARSED, req->flags);
			}

			if (tfw_h2_stream_req_complete(req->stream)) {
				if (likely(!tfw_h2_parse_req_finish(req)))
					break;
				TFW_INC_STAT_BH(clnt.msgs_otherr);
				tfw_http_req_parse_block(req, 500,
					"Request parsing inconsistency");
				return TFW_BLOCK;
			}
		}

		r = tfw_gfsm_move(&conn->state, TFW_HTTP_FSM_REQ_CHUNK, &data_up);
		T_DBG3("TFW_HTTP_FSM_REQ_CHUNK return code %d\n", r);
		if (r == TFW_BLOCK) {
			TFW_INC_STAT_BH(clnt.msgs_filtout);
			tfw_http_req_parse_block(req, 403,
				"postponed request has been filtered out");
			return TFW_BLOCK;
		}
		/*
		 * TFW_POSTPONE status means that parsing succeeded
		 * but more data is needed to complete it. Lower layers
		 * just supply data for parsing. They only want to know
		 * if processing of a message should continue or not.
		 */
		return TFW_PASS;

	case TFW_PASS:
		/*
		 * The request is fully parsed,
		 * fall through and process it.
		 */

		if (WARN_ON_ONCE(!test_bit(TFW_HTTP_B_CHUNKED, req->flags)
				 && (req->content_length != req->body.len)))
		{
			return TFW_BLOCK;
		}
	}

	/*
	 * The message is fully parsed, the rest of the data in the
	 * stream may represent another request or its part.
	 * If skb splitting has failed, the request can't be forwarded
	 * to backend server or request-response sequence can be broken.
	 * @skb is replaced with pointer to a new SKB.
	 */
	if (parsed < skb->len) {
		WARN_ON_ONCE(TFW_MSG_H2(req));
		skb = ss_skb_split(skb, parsed);
		if (unlikely(!skb)) {
			TFW_INC_STAT_BH(clnt.msgs_otherr);
			tfw_http_req_parse_block(req, 500,
						 "Can't split pipelined requests");
			return TFW_BLOCK;
		}
	} else {
		skb = NULL;
	}

	if ((r = tfw_http_req_client_link(conn, req)))
		return r;
	/*
	 * Assign a target virtual host for the current request before further
	 * processing.
	 *
	 * There are multiple ways to get a target vhost:
	 * - search in HTTP chains (defined in the configuration by an admin),
	 * can be slow on big configurations, since chains are tested
	 * one-by-one;
	 * - get vhost from the HTTP session information (by Sticky cookie);
	 * - get Vhost according to TLS SNI header parsing.
	 *
	 * There is a possibility, that each method will give a very different
	 * result. It absolutely depends on configuration provided by
	 * an administrator and application behaviour. Some differences are
	 * expected anyway, e.g. if tls client doesn't send an SNI identifier
	 * it will be matched to 'default' vhost while http_chains can identify
	 * target vhost. We also can't just skip http_chains and fully rely
	 * on sticky module, since http_chains also contains non-terminating
	 * rules, such as `mark` rule. Even if http_chains is the
	 * slowest method we have, we can't simply skip it.
	 */
	req->vhost = tfw_http_tbl_vhost((TfwMsg *)req, &block);
	if (unlikely(block)) {
		TFW_INC_STAT_BH(clnt.msgs_filtout);
		tfw_http_req_parse_block(req, 403,
			"request has been filtered out via http table");
		return TFW_BLOCK;
	}
	if (req->vhost)
		req->location = tfw_location_match(req->vhost, &req->uri_path);
	/*
	 * If vhost is not found the request will be dropped, but it will still
	 * go through some processing stages since some subsystems need to track
	 * all incoming requests.
	 */
	/*
	 * The time the request was received is used for age
	 * calculations in cache, and for eviction purposes.
	 */
	req->cache_ctl.timestamp = tfw_current_timestamp();
	req->jrxtstamp = jiffies;
	/*
	 * Bypass cache if corresponding binary flag in request set.
	 * We need separate from cache_ctl binary flag in request
	 * due to multiple rules may one after one set and clear
	 * the flag before it evaluated to CC_NO_CACHE here.
	 */
	if (unlikely(test_bit(TFW_HTTP_B_CHAIN_NO_CACHE, req->flags)))
		req->cache_ctl.flags |= TFW_HTTP_CC_NO_CACHE;

	/*
	 * Run frang checks first before any processing happen. Can't start
	 * the checks earlier, since vhost and specific client is required
	 * for frang checks.
	 *
	 * If a request was received in a single skb, the only frang check
	 * happens here. At the first sight it seems like http tables are not
	 * protected with anti-DDoS limits and attackers may stress http tables
	 * as long as they want till they get 403 responses from us. But
	 * Tempesta closes connection every time it faces `block` action
	 * in HTTP table, this causes attackers to open a new connection
	 * for every new request. Connection rates limits usually much more
	 * strict than request rates, so this attack path is closed by usual
	 * frang configuration.
	 *
	 * TODO #1490: block the request if Frang didn't finish its job.
	 */
	r = tfw_gfsm_move(&conn->state, TFW_HTTP_FSM_REQ_MSG, &data_up);
	T_DBG3("TFW_HTTP_FSM_REQ_MSG return code %d\n", r);
	/* Don't accept any following requests from the peer. */
	if (r == TFW_BLOCK) {
		TFW_INC_STAT_BH(clnt.msgs_filtout);
		tfw_http_req_parse_block(req, 403,
			"parsed request has been filtered out");
		return TFW_BLOCK;
	}

	/*
	 * Sticky cookie module must be used before request can reach cache.
	 * Unauthorised clients mustn't be able to get any resource on
	 * protected service and stress cache subsystem. The module is also
	 * the quickest way to obtain target VHost and target backend server
	 * connection since it allows to avoid expensive tables lookups.
	 */
	switch (tfw_http_sess_obtain(req)) {
	case TFW_HTTP_SESS_SUCCESS:
		break;

	case TFW_HTTP_SESS_REDIRECT_NEED:
		/* Response is built and stored in @req->resp. */
		break;

	case TFW_HTTP_SESS_VIOLATE:
		TFW_INC_STAT_BH(clnt.msgs_filtout);
		tfw_http_req_parse_block(req, 503,
			"request dropped: sticky cookie challenge was failed");
		return TFW_BLOCK;

	case TFW_HTTP_SESS_JS_NOT_SUPPORTED:
		/*
		 * Requested resource can't be challenged, forward all pending
		 * responses and close the connection to allow client to recover.
		 */
		TFW_INC_STAT_BH(clnt.msgs_filtout);
		tfw_http_req_parse_block(req, 503,
			"request dropped: can't send JS challenge since a"
			" non-challengeable resource (e.g. image) was requested");
		return TFW_BLOCK;

	default:
		TFW_INC_STAT_BH(clnt.msgs_otherr);
		tfw_http_req_parse_block(req, 500,
			"request dropped: internal error in Sticky module");
		return TFW_BLOCK;
	}

	if (unlikely(req->method == TFW_HTTP_METH_PURGE)) {
		/* Override shouldn't be combined with PURGE, that'd
		 * probably break things */
		req->method_override = _TFW_HTTP_METH_NONE;
	} else
		__clear_bit(TFW_HTTP_B_PURGE_GET, req->flags);

	/*
	 * Method override masks real request properties, non-idempotent methods
	 * can hide behind idempotent, method is used as a key in cache
	 * subsystem to store and look up cached responses. Thus hiding real
	 * method can spoil responses for other clients. Use the real method
	 * for accurate processing.
	 *
	 * We don't rewrite the method string and don't remove override header
	 * since there can be additional intermediates between TempestaFW and
	 * backend.
	 *
	 * While non-idempotent method can be hidden behind idempotent, it is
	 * reasonable to expect that non-safe method can not be hidden behind
	 * safe method.
	 */
	if (unlikely(req->method_override)) {
		if (TFW_HTTP_IS_METH_SAFE(req->method)
			&& !TFW_HTTP_IS_METH_SAFE(req->method_override))
		{
			tfw_http_req_parse_block(req, 400,
				"request dropped: unsafe method override");
			return TFW_BLOCK;
		}
		req->method = req->method_override;
	}

	if (!TFW_MSG_H2(req))
		hmsib = tfw_h1_req_process(stream, skb);

	/*
	 * Response is already prepared for the client by sticky module.
	 */
	if (unlikely(req->resp)) {
		if (TFW_MSG_H2(req))
			tfw_h2_resp_fwd(req->resp);
		else
			tfw_http_resp_fwd(req->resp);
	}
	/*
	 * If no virtual host has been found for current request, there
	 * is no sense for its further processing, so we drop it, send
	 * error response to client and move on to the next request.
	 */
	else if (unlikely(!req->vhost)) {
		tfw_http_req_block(req, 403,
				   "request dropped: cannot find appropriate "
				   "virtual host");
		TFW_INC_STAT_BH(clnt.msgs_otherr);
	}
	/*
	 * Look up a cache entry for this request. If there's one, a response
	 * will be linked to this request. Then our callback will either return
	 * a cached response, or forward the request to an upstream.
	 */
	else if (tfw_cache_process((TfwHttpMsg *)req, tfw_http_req_cache_cb)) {
		/*
		 * The request should either be stored or released.
		 * Otherwise we lose the reference to it and get a leak.
		 */
		tfw_http_send_resp(req, 500, "request dropped:"
					     " processing error");
		TFW_INC_STAT_BH(clnt.msgs_otherr);
	}
	/*
	 * According to RFC 7230 6.3.2, connection with a client
	 * must be dropped after a response is sent to that client,
	 * if the client sends "Connection: close" header field in
	 * the request (@tfw_h1_req_process() return NULL for @hmsib
	 * in this case). Subsequent requests from the client coming
	 * over the same connection are ignored.
	 *
	 * Note: This connection's @conn must not be dereferenced
	 * from this point on.
	 */
	if (hmsib) {
		/*
		 * No sibling messages should appear in processing
		 * of HTTP/2 protocol.
		 */
		WARN_ON_ONCE(TFW_MSG_H2(hmsib));
		/*
		 * Switch connection to the new sibling message.
		 * Data processing will continue with the new SKB.
		 */
		stream->msg = (TfwMsg *)hmsib;
		goto next_msg;
	}

	return r;
}

/**
 * This is the second half of tfw_http_resp_process().
 * tfw_http_resp_process() runs in SoftIRQ whereas tfw_http_resp_cache_cb()
 * runs in cache thread that is scheduled at an appropriate TDB node.
 *
 * HTTP requests are usually much smaller than HTTP responses, so it's
 * better to transfer requests to a TDB node to make any adjustments.
 * The other benefit of the scheme is that less work is done in SoftIRQ.
 */
static void
tfw_http_resp_cache_cb(TfwHttpMsg *msg)
{
	TfwHttpResp *resp = (TfwHttpResp *)msg;

	T_DBG2("%s: req = %p, resp = %p\n", __func__, resp->req, resp);

	tfw_http_sess_learn(resp);

	if (TFW_MSG_H2(resp->req))
		tfw_h2_resp_adjust_fwd(resp);
	else
		tfw_h1_resp_adjust_fwd(resp);
}

/**
 * Just received response is parsed and processed. The corresponding
 * request is the first one in the connection forwarding
 * queue, and srv_conn->msg_sent points to it or to one of the next requests.
 * @fwd_unsent is set to true if progress inside connection is possible.
 * The forwarding queue state is fully consistent after the call.
 *
 * If processing of the response is successful then it's possible to forward
 * all unsent requests.
 *
 * Upstreams don't normally send invalid responses. The processing error will
 * happen once again if the request will be re-sent or forwarded to another
 * server. Delist the request to prevent future errors. The server connection
 * is about to be closed and there is no sense in forwarding unsent requests.
 *
 * TODO: When a response is received and a paired request is found,
 * pending (unsent) requests in the connection are forwarded to the
 * server right away. In current design, @fwd_queue is locked until
 * after a request is submitted to SS for sending. It shouldn't be
 * necessary to lock @fwd_queue for that. Please see a similar TODO
 * comment to tfw_http_req_fwd(). Also, please see the issue #687.
 */
static void
tfw_http_popreq(TfwHttpMsg *hmresp, bool fwd_unsent)
{
	int err = 0;
	TfwHttpReq *req = hmresp->req;
	TfwSrvConn *srv_conn = (TfwSrvConn *)hmresp->conn;
	LIST_HEAD(reschq);
	LIST_HEAD(eq);

	spin_lock(&srv_conn->fwd_qlock);
	if ((TfwMsg *)req == srv_conn->msg_sent)
		srv_conn->msg_sent = NULL;
	tfw_http_req_delist(srv_conn, req);
	tfw_http_conn_nip_adjust(srv_conn);

	if (unlikely(!fwd_unsent)) {
		spin_unlock(&srv_conn->fwd_qlock);
		return;
	}
	/*
	 * Run special processing if the connection is in repair
	 * mode. Otherwise, forward pending requests to the server.
	 *
	 * @hmresp is holding a reference to the server connection
	 * while forwarding is done, so there's no need to take an
	 * additional reference.
	 */
	if (unlikely(tfw_srv_conn_restricted(srv_conn)))
		err = tfw_http_conn_fwd_repair(srv_conn, &eq);
	else if (tfw_http_conn_need_fwd(srv_conn))
		err = tfw_http_conn_fwd_unsent(srv_conn, &eq);
	if (!err) {
		spin_unlock(&srv_conn->fwd_qlock);
		goto out;
	}
	/*
	 * If error occurred during repairing or forwarding procedures
	 * (-EBUSY and @msg_sent is NULL) the rescheduling is started;
	 * Since @msg_sent is definitely NULL here, there must not be
	 * pending sibling responses attached to requests, so it is
	 * safe to cut all remaining requests from @fwd_queue for
	 * rescheduling.
	 */
	WARN_ON(srv_conn->msg_sent);
	__tfw_srv_conn_clear_restricted(srv_conn);
	tfw_srv_set_busy_delay(srv_conn);
	tfw_http_fwdq_reset(srv_conn, &reschq);
	spin_unlock(&srv_conn->fwd_qlock);

	tfw_http_fwdq_resched(srv_conn, &reschq, &eq);
out:
	tfw_http_req_zap_error(&eq);
}

/*
 * Post-process the response. Pass it to modules registered with GFSM
 * for further processing. Finish the request/response exchange properly
 * in case of an error.
 */
static int
tfw_http_resp_gfsm(TfwHttpMsg *hmresp, TfwFsmData *data)
{
	int r;
	TfwHttpReq *req = hmresp->req;

	BUG_ON(!hmresp->conn);

	r = tfw_gfsm_move(&hmresp->conn->state, TFW_HTTP_FSM_RESP_MSG, data);
	T_DBG3("TFW_HTTP_FSM_RESP_MSG return code %d\n", r);
	if (r == TFW_BLOCK)
		goto error;

	r = tfw_gfsm_move(&hmresp->conn->state, TFW_HTTP_FSM_LOCAL_RESP_FILTER,
			  data);
	T_DBG3("TFW_HTTP_FSM_LOCAL_RESP_FILTER return code %d\n", r);
	if (r == TFW_PASS)
		return TFW_PASS;

error:
	tfw_http_popreq(hmresp, false);
	/* The response is freed by tfw_http_req_block(). */
	tfw_http_req_block(req, 403, "response blocked: filtered out");
	TFW_INC_STAT_BH(serv.msgs_filtout);
	return r;
}

/*
 * Set up the response @hmresp with data needed down the road,
 * get the paired request, and then pass the response to cache
 * for further processing.
 */
static void
tfw_http_resp_cache(TfwHttpMsg *hmresp)
{
	TfwHttpResp *resp = (TfwHttpResp *)hmresp;
	TfwHttpReq *req = hmresp->req;
	TfwFsmData data;
	long timestamp = tfw_current_timestamp();

	/*
	 * The time the response was received is used in cache
	 * for age calculations, and for APM and Load Balancing.
	 */
	hmresp->cache_ctl.timestamp = timestamp;
	resp->jrxtstamp = jiffies;
	/*
	 * If 'Date:' header is missing in the response, then
	 * set the date to the time the response was received.
	 */
	if (!test_bit(TFW_HTTP_B_HDR_DATE, hmresp->flags))
		((TfwHttpResp *)hmresp)->date = timestamp;
	/*
	 * Response is fully received, delist corresponding request from
	 * fwd_queue.
	 */
	tfw_http_popreq(hmresp, true);
	/*
	 * TODO: Currently APM holds the pure roundtrip time (RTT) from
	 * the time a request is forwarded to the time a response to it
	 * is received and parsed. Perhaps it makes sense to penalize
	 * server connections which get broken too often. What would be
	 * a fast and simple algorithm for that? Keep in mind, that the
	 * value of RTT has an upper boundary in the APM.
	 */
	tfw_apm_update(((TfwServer *)resp->conn->peer)->apmref,
		       resp->jrxtstamp, resp->jrxtstamp - req->jtxtstamp);
	/*
	 * Health monitor request means that its response need not to
	 * send anywhere.
	 */
	if (test_bit(TFW_HTTP_B_HMONITOR, req->flags)) {
		tfw_http_hm_drop_resp((TfwHttpResp *)hmresp);
		return;
	}
	/*
	 * This hook isn't in tfw_http_resp_fwd() because responses from the
	 * cache shouldn't be accounted.
	 */
	data.skb = NULL;
	data.req = (TfwMsg *)req;
	data.resp = (TfwMsg *)hmresp;
	if (tfw_gfsm_move(&hmresp->conn->state, TFW_HTTP_FSM_RESP_MSG_FWD, &data)) {
		/* The response is freed by tfw_http_req_block(). */
		tfw_http_req_block(req, 403, "response blocked: filtered out");
		TFW_INC_STAT_BH(serv.msgs_filtout);
		return;
	}

	/*
	 * Complete HTTP message has been collected and processed
	 * with success. Mark the message as complete in @stream as
	 * further handling of @conn depends on that. Future SKBs
	 * will be put in a new message.
	 */
	tfw_stream_unlink_msg(hmresp->stream);
	if (tfw_cache_process(hmresp, tfw_http_resp_cache_cb))
	{
		tfw_http_conn_msg_free(hmresp);
		tfw_http_send_resp(req, 500, "response dropped:"
				   " processing error");
		TFW_INC_STAT_BH(serv.msgs_otherr);
		/* Proceed with processing of the next response. */
	}
}

/*
 * Finish a response that is terminated by closing the connection.
 */
static void
tfw_http_resp_terminate(TfwHttpMsg *hm)
{
	TfwFsmData data;
	int r = 0;

	/*
	 * Add absent message framing information. It's possible to add a
	 * 'Content-Length: 0' header, if the Transfer-Encoding header is not
	 * set, but keep more generic solution and transform to chunked.
	 * It's the only possible modification for future proxy mode.
	 * If the framing information can't be added, then close client
	 * connection after response is forwarded.
	 */
	if (!test_bit(TFW_HTTP_B_CHUNKED_APPLIED, hm->flags))
		r = tfw_http_msg_to_chunked(hm);
	else
		set_bit(TFW_HTTP_B_CONN_CLOSE, hm->req->flags);

	if (r) {
		TfwHttpReq *req = hm->req;

		tfw_http_popreq(hm, false);
		/* The response is freed by tfw_http_req_block(). */
		tfw_http_req_block(req, 502, "response blocked: filtered out");
		TFW_INC_STAT_BH(serv.msgs_filtout);
		return;
	}

	/*
	 * Note that in this case we don't have data to process.
	 * All data has been processed already. The response needs
	 * to go through Tempesta's post-processing, and then be
	 * sent to the client. The full skb->len is used as the
	 * offset to mark this case in the post-processing phase.
	 */
	data.skb = ss_skb_peek_tail(&hm->msg.skb_head);
	BUG_ON(!data.skb);
	data.req = NULL;
	data.resp = (TfwMsg *)hm;

	if (tfw_http_resp_gfsm(hm, &data) != TFW_PASS)
		return;
	tfw_http_resp_cache(hm);
}

/**
 * @return zero on success and negative value otherwise.
 * TODO enter the function depending on current GFSM state.
 */
static int
tfw_http_resp_process(TfwConn *conn, TfwStream *stream, struct sk_buff *skb)
{
	int r = TFW_BLOCK;
	unsigned int chunks_unused, parsed;
	TfwHttpReq *bad_req;
	TfwHttpMsg *hmresp, *hmsib;
	TfwFsmData data_up;
	bool conn_stop, filtout = false;

	BUG_ON(!stream->msg);
	/*
	 * #769: There is no client side TLS, so we don't read HTTP responses
	 * through TLS connection, so trail and off should be zero.
	 * However, TCP overlapping segments still may produce non-zero offset
	 * in ss_tcp_process_skb().
	 */

	T_DBG2("Received %u server data bytes on conn=%p msg=%p\n",
	       skb->len, conn, stream->msg);
	/*
	 * Process pipelined requests in a loop
	 * until all data in the SKB is processed.
	 */
next_msg:
	conn_stop = false;
	parsed = 0;
	hmsib = NULL;
	hmresp = (TfwHttpMsg *)stream->msg;

	r = ss_skb_process(skb, tfw_http_parse_resp, hmresp, &chunks_unused,
			   &parsed);
	hmresp->msg.len += parsed;
	TFW_ADD_STAT_BH(parsed, serv.rx_bytes);

	T_DBG2("Response parsed: len=%u parsed=%d msg_len=%lu ver=%d res=%d\n",
	       skb->len, parsed, hmresp->msg.len, hmresp->version, r);

	/*
	 * We have to keep @skb the same to pass it as is to FSMs
	 * registered with lower priorities after us, but we must
	 * feed the new data version to FSMs registered on our states.
	 */
	data_up.skb = skb;
	data_up.req = NULL;
	data_up.resp = (TfwMsg *)hmresp;

	switch (r) {
	default:
		T_ERR("Unrecognized HTTP response parser return code, %d\n", r);
		fallthrough;
	case TFW_BLOCK:
		/*
		 * The response has not been fully parsed. There's no
		 * choice but report a critical error. The lower layer
		 * will close the connection and release the response
		 * message, and well as all request messages that went
		 * out on this connection and are waiting for paired
		 * response messages.
		 */
		T_DBG2("Block invalid HTTP response\n");
		TFW_INC_STAT_BH(serv.msgs_parserr);
		goto bad_msg;
	case TFW_POSTPONE:
		if (WARN_ON_ONCE(parsed != data_up.skb->len)) {
			/*
			 * The parser should only return TFW_POSTPONE if it ate
			 * all available data, but that weren't enough.
			 */
			TFW_INC_STAT_BH(serv.msgs_otherr);
			goto bad_msg;
		}
		r = tfw_gfsm_move(&conn->state, TFW_HTTP_FSM_RESP_CHUNK,
				  &data_up);
		T_DBG3("TFW_HTTP_FSM_RESP_CHUNK return code %d\n", r);
		if (r == TFW_BLOCK) {
			TFW_INC_STAT_BH(serv.msgs_filtout);
			filtout = true;
			goto bad_msg;
		}
		/*
		 * TFW_POSTPONE status means that parsing succeeded
		 * but more data is needed to complete it. Lower layers
		 * just supply data for parsing. They only want to know
		 * if processing of a message should continue or not.
		 */
		return TFW_PASS;
	case TFW_PASS:
		/*
		 * The response is fully parsed, fall through and
		 * process it. If the response has broken length, then
		 * block it (the server connection will be dropped).
		 */
		if (!(test_bit(TFW_HTTP_B_CHUNKED, hmresp->flags)
		      || test_bit(TFW_HTTP_B_VOID_BODY, hmresp->flags))
		    && (hmresp->content_length != hmresp->body.len))
		{
			goto bad_msg;
		}
	}

	/*
	 * The message is fully parsed, the rest of the data in the
	 * stream may represent another response or its part.
	 * If skb splitting has failed, the response cant be forwarded
	 * to client or request-response sequence on client side can be
	 * broken and client may receive sensitive data from other
	 * clients can be also sent there.
	 * @skb is replaced with pointer to a new SKB.
	 */
	if (parsed < skb->len) {
		skb = ss_skb_split(skb, parsed);
		if (unlikely(!skb)) {
			TFW_INC_STAT_BH(serv.msgs_otherr);
			goto bad_msg;
		}
	}
	else {
		skb = NULL;
	}

	/*
	 * Verify response in context of http health monitor,
	 * and mark server as disabled/enabled.
	 *
	 * TODO (TBD) Probably we should close server connection here to
	 * make all queued request be rescheduled to other servers.
	 * Also it's a common practice to reset and reestablish
	 * connections with buggy applications. Now we stop scheduling
	 * new requests to the server and forward all, probably error
	 * responses, for queued requests to clients.
	 */
	tfw_http_hm_control((TfwHttpResp *)hmresp);

	/*
	 * Pass the response to GFSM for further processing.
	 * Drop server connection in case of serious error or security
	 * event.
	 */
	r = tfw_http_resp_gfsm(hmresp, &data_up);
	if (unlikely(r < TFW_PASS))
		return TFW_BLOCK;

	/*
	 * If @skb's data has not been processed in full, then
	 * we have pipelined responses. Create a sibling message.
	 * @skb is replaced with a pointer to a new SKB.
	 */
	if (skb) {
		hmsib = tfw_http_msg_create_sibling(hmresp, skb);
		/*
		 * In case of an error there's no recourse. The
		 * caller expects that data is processed in full,
		 * and can't deal with partially processed data.
		 */
		if (unlikely(!hmsib)) {
			TFW_INC_STAT_BH(serv.msgs_otherr);
			tfw_http_conn_error_log(conn, "Can't create pipelined"
						      " response");
			__kfree_skb(skb);
			skb = NULL;
			conn_stop = true;
		}
	}

	/*
	 * If a non critical error occurred in further GFSM processing,
	 * then the response and the paired request had been handled.
	 * Keep the server connection open for data exchange.
	 */
	if (unlikely(r != TFW_PASS)) {
		r = TFW_PASS;
		goto next_resp;
	}
	/*
	 * Pass the response to cache for further processing.
	 * In the end, the response is sent on to the client.
	 * @hmsib is not attached to the connection yet.
	 */
	tfw_http_resp_cache(hmresp);

next_resp:
	if (hmsib) {
		/*
		 * Switch the connection to the sibling message.
		 * Data processing will continue with the new SKB.
		 */
		stream->msg = (TfwMsg *)hmsib;
		goto next_msg;
	}
	else if (unlikely(conn_stop)) {
		/*
		 * Creation of sibling response has failed, close
		 * the connection to recover.
		 */
		return TFW_BLOCK;
	}

	return r;
bad_msg:
	/*
	 * Response can't be parsed or processed. This is abnormal situation,
	 * upstream server usually sends valid responses or closes the
	 * connection when it refuses to serve the request. But this exact
	 * request makes server to send invalid response. Most likely that the
	 * situation will happen once again if the request will be re-sent.
	 * Send error or drop the request.
	 */
	bad_req = hmresp->req;
	tfw_http_popreq(hmresp, false);
	/* The response is freed by tfw_http_req_block/drop(). */
	if (filtout)
		tfw_http_req_block(bad_req, 502,
				   "response blocked: filtered out");
	else
		tfw_http_req_drop(bad_req, 502,
				  "response dropped: processing error");
	return TFW_BLOCK;
}

/**
 * @return status (application logic decision) of the message processing.
 */
int
tfw_http_msg_process_generic(TfwConn *conn, TfwStream *stream,
			     TfwFsmData *data)
{
	if (WARN_ON_ONCE(!stream))
		return -EINVAL;
	if (unlikely(!stream->msg)) {
		stream->msg = tfw_http_conn_msg_alloc(conn, stream);
		if (!stream->msg) {
			__kfree_skb(data->skb);
			return TFW_BLOCK;
		}
		tfw_http_mark_wl_new_msg(conn, (TfwHttpMsg *)stream->msg,
					 data->skb);
		T_DBG2("Link new msg %p with connection %p\n",
		       stream->msg, conn);
	}

	T_DBG2("Add skb %p to message %p\n", data->skb, stream->msg);
	ss_skb_queue_tail(&stream->msg->skb_head, data->skb);

	return (TFW_CONN_TYPE(conn) & Conn_Clnt)
		? tfw_http_req_process(conn, stream, data->skb)
		: tfw_http_resp_process(conn, stream, data->skb);
}

/**
 * TLS can send us list of decrypted skbs, it doesn't care about the list any
 * more. Meantime, HTTP uses it's own skb lists, so here we process the list
 * and pretend that we have each skb separately.
 *
 * We responsible for freeing all consumed skbs, including the skb which
 * returned an error code on. The rest of skbs are freed by us.
 */
int
tfw_http_msg_process(TfwConn *conn, TfwFsmData *data)
{
	int r = T_OK;
	TfwStream *stream = &((TfwConn *)conn)->stream;
	struct sk_buff *next;

	if (data->skb->prev)
		data->skb->prev->next = NULL;
	for (next = data->skb->next; data->skb;
	     data->skb = next, next = next ? next->next : NULL)
	{
		if (likely(r == T_OK || r == T_POSTPONE)) {
			data->skb->next = data->skb->prev = NULL;
			r = TFW_CONN_H2(conn)
				? tfw_h2_frame_process(conn, data->skb)
				: tfw_http_msg_process_generic(conn, stream,
							       data);
		} else {
			__kfree_skb(data->skb);
		}
	}

	return r;
}

/**
 * Send monitoring request to backend server to check its state (alive or
 * suspended) in the sense of HTTP accessibility.
 */
void
tfw_http_hm_srv_send(TfwServer *srv, char *data, unsigned long len)
{
	TfwMsgIter it;
	TfwHttpReq *req;
	TfwHttpMsg *hmreq;
	TfwSrvConn *srv_conn;
	TfwStr msg = {
		.data = data,
		.len = len,
	};
	LIST_HEAD(equeue);
	bool block = false;

	if (!(req = tfw_http_msg_alloc_req_light()))
		return;
	hmreq = (TfwHttpMsg *)req;
	if (tfw_http_msg_setup(hmreq, &it, msg.len, 0))
		goto cleanup;
	if (tfw_msg_write(&it, &msg))
		goto cleanup;

	__set_bit(TFW_HTTP_B_HMONITOR, req->flags);
	req->jrxtstamp = jiffies;

	/*
	 * Vhost and location store policies definitions that can be
	 * required on various stages of request-response processing.
	 * E.g. response to HM request still needs to be processed by frang,
	 * and vhost keeps the frang configuration.
	 *
	 * The request is created using lightweight function, req->uri_path
	 * is not set, thus default location is used.
	 *
	 * TBD: it's more natural to configure HM not in server group section,
	 * but in vhost: instead of table lookups target vhost could be chosen
	 * directly.
	 */
	req->vhost = tfw_http_tbl_vhost((TfwMsg *)req, &block);
	if (unlikely(!req->vhost || block)) {
		T_WARN_ADDR("Unable to assign vhost for health monitoring "
			    "request of backend server", &srv->addr,
			    TFW_WITH_PORT);
		goto cleanup;
	}
	req->location = req->vhost->loc_dflt;

	srv_conn = srv->sg->sched->sched_srv_conn((TfwMsg *)req, srv);
	if (!srv_conn) {
		T_WARN_ADDR("Unable to find connection for health monitoring "
			    "of backend server", &srv->addr, TFW_WITH_PORT);
		goto cleanup;
	}

	tfw_http_req_fwd(srv_conn, req, &equeue, false);
	tfw_http_req_zap_error(&equeue);

	/*
	 * Paired with tfw_srv_conn_get_if_live() via sched_srv_conn callback which
	 * increments the reference counter.
	 */
	tfw_srv_conn_put(srv_conn);

	return;

cleanup:
	tfw_http_msg_free(hmreq);
}

/**
 * Calculate the key of an HTTP request by hashing URI and Host header values.
 */
unsigned long
tfw_http_req_key_calc(TfwHttpReq *req)
{
	TfwStr host;

	if (req->hash)
		return req->hash;

	req->hash = tfw_hash_str(&req->uri_path);

	if (test_bit(TFW_HTTP_B_HMONITOR, req->flags))
		return req->hash;

	tfw_http_msg_clnthdr_val(req, &req->h_tbl->tbl[TFW_HTTP_HDR_HOST],
				 TFW_HTTP_HDR_HOST, &host);
	if (!TFW_STR_EMPTY(&host))
		req->hash ^= tfw_hash_str(&host);

	return req->hash;
}

static TfwConnHooks http_conn_hooks = {
	.conn_init	= tfw_http_conn_init,
	.conn_repair	= tfw_http_conn_repair,
	.conn_close	= tfw_http_conn_close,
	.conn_drop	= tfw_http_conn_drop,
	.conn_release	= tfw_http_conn_release,
	.conn_send	= tfw_http_conn_send,
};

/*
 * ------------------------------------------------------------------------
 *	configuration handling
 * ------------------------------------------------------------------------
 */

static int
tfw_cfgop_define_block_action(const char *action, unsigned short mask,
			      unsigned short *flags)
{
	if (!strcasecmp(action, "reply")) {
		*flags |= mask;
	} else if (!strcasecmp(action, "drop")) {
		*flags &= ~mask;
	} else {
		T_ERR_NL("Unsupported argument: '%s'\n", action);
		return -EINVAL;
	}
	return 0;
}

static int
tfw_cfgop_define_block_nolog(TfwCfgEntry *ce, unsigned short mask,
			     unsigned short *flags)
{
	if (ce->val_n == 3) {
		if (!strcasecmp(ce->vals[2], "nolog"))
			*flags |= mask;
		else {
			T_ERR_NL("Unsupported argument: '%s'\n", ce->vals[2]);
			return -EINVAL;
		}
	} else {
		*flags &= ~mask;
	}
	return 0;
}

static int
tfw_cfgop_block_action(TfwCfgSpec *cs, TfwCfgEntry *ce)
{
	if (ce->val_n < 2 || ce->val_n > 3) {
		T_ERR_NL("Invalid number of arguments: %zu\n", ce->val_n);
		return -EINVAL;
	}
	if (ce->attr_n) {
		T_ERR_NL("Unexpected attributes\n");
		return -EINVAL;
	}

	if (!strcasecmp(ce->vals[0], "error")) {
		if (tfw_cfgop_define_block_action(ce->vals[1],
						  TFW_BLK_ERR_REPLY,
						  &tfw_blk_flags) ||
		    tfw_cfgop_define_block_nolog(ce,
						 TFW_BLK_ERR_NOLOG,
						 &tfw_blk_flags))
			return -EINVAL;
	} else if (!strcasecmp(ce->vals[0], "attack")) {
		if (tfw_cfgop_define_block_action(ce->vals[1],
						  TFW_BLK_ATT_REPLY,
						  &tfw_blk_flags) ||
		    tfw_cfgop_define_block_nolog(ce,
						 TFW_BLK_ATT_NOLOG,
						 &tfw_blk_flags))
			return -EINVAL;
	} else {
		T_ERR_NL("Unsupported argument: '%s'\n", ce->vals[0]);
		return -EINVAL;
	}

	return 0;
}

static void
tfw_cfgop_cleanup_block_action(TfwCfgSpec *cs)
{
	tfw_blk_flags = TFW_CFG_BLK_DEF;
}

/* Macros specific to *_set_body() functions. */
#define __TFW_STR_SET_BODY()						\
	msg->len += l_size - clen_str->len + b_size - body_str->len;	\
	body_str->data = new_body;					\
	body_str->len = b_size;						\
	clen_str->data = new_length;					\
	clen_str->len = l_size;

static void
tfw_http_set_body(resp_code_t code, char *new_length, size_t l_size,
		  char *new_body, size_t b_size)
{
	unsigned long prev_len;
	TfwStr *msg = &http_predef_resps[code];
	TfwStr *clen_str = TFW_STR_CLEN_CH(msg);
	TfwStr *body_str = TFW_STR_BODY_CH(msg);
	void *prev_body_ptr = body_str->data;
	void *prev_clen_ptr = NULL;

	if (prev_body_ptr) {
		prev_clen_ptr = clen_str->data;
		prev_len = clen_str->len + body_str->len;
	}

	__TFW_STR_SET_BODY();

	if (!prev_body_ptr)
		return;

	BUG_ON(!prev_clen_ptr);
	if (prev_body_ptr != __TFW_STR_CH(&http_4xx_resp_body, 1)->data &&
	    prev_body_ptr != __TFW_STR_CH(&http_5xx_resp_body, 1)->data)
	{
		free_pages((unsigned long)prev_clen_ptr, get_order(prev_len));
	}
}

static int
tfw_http_set_common_body(int status_code, char *new_length, size_t l_size,
			 char *new_body, size_t b_size)
{
	TfwStr *msg;
	resp_code_t i, begin, end;
	TfwStr *clen_str;
	TfwStr *body_str;
	unsigned long prev_len;
	void *prev_clen_ptr = NULL;
	void *prev_body_ptr = NULL;

	switch(status_code) {
	case HTTP_STATUS_4XX:
		begin = RESP_4XX_BEGIN;
		end = RESP_4XX_END;
		msg = &http_4xx_resp_body;
		break;
	case HTTP_STATUS_5XX:
		begin = RESP_5XX_BEGIN;
		end = RESP_5XX_END;
		msg = &http_5xx_resp_body;
		break;
	default:
		T_ERR_NL("undefined HTTP status group: [%d]\n", status_code);
		return -EINVAL;
	}

	clen_str = __TFW_STR_CH(msg, 0);
	body_str = __TFW_STR_CH(msg, 1);
	prev_body_ptr = body_str->data;

	if (prev_body_ptr) {
		prev_clen_ptr = clen_str->data;
		prev_len = clen_str->len + body_str->len;
	}

	__TFW_STR_SET_BODY();

	for (i = begin; i < end; ++i) {
		TfwStr *msg = &http_predef_resps[i];
		TfwStr *body_str = TFW_STR_BODY_CH(msg);
		if (!body_str->data ||
		    body_str->data == prev_body_ptr)
		{
			TfwStr *clen_str = TFW_STR_CLEN_CH(msg);
			__TFW_STR_SET_BODY();
		}
	}

	if (!prev_body_ptr) {
		BUG_ON(prev_clen_ptr);
		return 0;
	}

	BUG_ON(!prev_clen_ptr);
	free_pages((unsigned long)prev_clen_ptr, get_order(prev_len));

	return 0;
}

/**
 * Allocate memory to store `Content-length' header and body located in file
 * @filename. Memory is allocated via __get_free_pages(), thus free_pages()
 * must be used on cleanup;
 * @c_len	- Content-Length header template. __TFW_STR_CH(&c_len, 1) must
 *		  be NULL, meaning that content-length value must be inserted
 *		  at that chunk.
 * @len		- total length of body data including headers.
 * @body_offset	- the body offset in result;
 */
static char *
__tfw_http_msg_body_dup(const char *filename, TfwStr *c_len_hdr, size_t *len,
			size_t *body_offset)
{
	char *body, *b_start, *res = NULL;
	size_t b_sz, t_sz = 0;
	char buff[TFW_ULTOA_BUF_SIZ] = {0};
	TfwStr *cl_buf = c_len_hdr ? __TFW_STR_CH(c_len_hdr, 1) : 0;

	if (!(body = tfw_cfg_read_file(filename, &b_sz))) {
		*len = *body_offset = 0;
		return NULL;
	}
	if (c_len_hdr) {
		cl_buf->data = buff;
		cl_buf->len = tfw_ultoa(b_sz, cl_buf->data, TFW_ULTOA_BUF_SIZ);
		if (unlikely(!cl_buf->len)) {
			T_ERR_NL("Can't copy file %s: too big\n", filename);
			goto err;
		}

		c_len_hdr->len += cl_buf->len;
		t_sz += c_len_hdr->len;
	}

	t_sz += b_sz;
	b_start = res = (char *)__get_free_pages(GFP_KERNEL, get_order(t_sz));
	if (!res) {
		T_ERR_NL("Can't allocate memory storing file %s as response "
			 "body\n", filename);
		goto err_2;
	}

	if (c_len_hdr) {
		tfw_str_to_cstr(c_len_hdr, res, t_sz);
		b_start += c_len_hdr->len;
	}
	memcpy_fast(b_start, body, b_sz);

	*len = t_sz;
	*body_offset = b_start - res;
err_2:
	if (c_len_hdr)
		c_len_hdr->len -= cl_buf->len;
err:
	kfree(body);

	return res;
}

/**
 * Copy @filename content to allocated memory. Memory is allocated
 * via __get_free_pages(), thus free_pages() must be used on cleanup.
 * Unlike in @__tfw_http_msg_body_dup() content-length header is not added
 * to the body.
 * @len		- total length of body data including headers.
 */
char *
tfw_http_msg_body_dup(const char *filename, size_t *len)
{
	size_t b_off;

	return __tfw_http_msg_body_dup(filename, NULL, len, &b_off);
}


/**
 * Set message body for predefined response with corresponding code.
 */
static int
tfw_http_config_resp_body(int status_code, const char *filename)
{
	resp_code_t code;
	size_t cl_sz, b_sz, sz, b_off;
	char *cl, *body;
	TfwStr c_len_hdr = {
		.chunks = (TfwStr []){
			{ .data = S_CRLF S_F_CONTENT_LENGTH,
			  .len = SLEN(S_CRLF S_F_CONTENT_LENGTH) },
			{ .data = NULL, .len = 0 },
			{ .data = S_CRLF, .len = SLEN(S_CRLF) },
		},
		.len = SLEN(S_CRLF S_F_CONTENT_LENGTH S_CRLF),
		.nchunks = 3
	};

	if (!(cl = __tfw_http_msg_body_dup(filename, &c_len_hdr, &sz, &b_off)))
		return -EINVAL;

	cl_sz = b_off;
	body = cl + b_off;
	b_sz = sz - b_off;

	if (status_code == HTTP_STATUS_4XX || status_code == HTTP_STATUS_5XX) {
		tfw_http_set_common_body(status_code, cl, cl_sz, body, b_sz);
		return 0;
	}

	code = tfw_http_enum_resp_code(status_code);
	if (code == RESP_NUM) {
		T_ERR_NL("Unexpected status code: [%d]\n", status_code);
		return -EINVAL;
	}

	tfw_http_set_body(code, cl, cl_sz, body, b_sz);

	return 0;
}

/**
 * Restore initial Content-Length header value (chunk 4 of http_predef_resps).
 *
 * @hdr		- TFW_STR_CLEN_CH(http_predef_resps[@resp_num]);
 * @resp_num	- response number in resp_code_t.
*/
static void
tfw_cfgop_resp_body_restore_clen(TfwStr *hdr, int resp_num)
{
#define CLEN_STR_INIT(s) { hdr->data = s; hdr->len = SLEN(s); }
	switch (resp_num)
	{
	case RESP_200:
		CLEN_STR_INIT(S_200_PART_02);
		break;
	case RESP_400:
		CLEN_STR_INIT(S_400_PART_02);
		break;
	case RESP_403:
		CLEN_STR_INIT(S_403_PART_02);
		break;
	case RESP_404:
		CLEN_STR_INIT(S_404_PART_02);
		break;
	case RESP_412:
		CLEN_STR_INIT(S_412_PART_02);
		break;
	case RESP_500:
		CLEN_STR_INIT(S_500_PART_02);
		break;
	case RESP_502:
		CLEN_STR_INIT(S_502_PART_02);
		break;
	case RESP_503:
		CLEN_STR_INIT(S_503_PART_02);
		break;
	case RESP_504:
		CLEN_STR_INIT(S_504_PART_02);
		break;
	default:
		T_WARN("Bug in 'response_body' directive cleanup.\n");
		CLEN_STR_INIT(S_DEF_PART_02);
		break;
	}
#undef CLEN_STR_INIT
}

/**
 * Delete all dynamically allocated message bodies for predefined
 * responses (for the cleanup case during shutdown).
 */
static void
tfw_cfgop_cleanup_resp_body(TfwCfgSpec *cs)
{
	TfwStr *clen_str_4xx = __TFW_STR_CH(&http_4xx_resp_body, 0);
	TfwStr *body_str_4xx = __TFW_STR_CH(&http_4xx_resp_body, 1);
	TfwStr *clen_str_5xx = __TFW_STR_CH(&http_5xx_resp_body, 0);
	TfwStr *body_str_5xx = __TFW_STR_CH(&http_5xx_resp_body, 1);
	resp_code_t i;

	for (i = 0; i < RESP_NUM; ++i) {
		TfwStr *clen_str;
		TfwStr *body_str = TFW_STR_BODY_CH(&http_predef_resps[i]);
		if (!body_str->data)
			continue;

		if (body_str->data == body_str_4xx->data ||
		    body_str->data == body_str_5xx->data)
			continue;

		clen_str = TFW_STR_CLEN_CH(&http_predef_resps[i]);
		free_pages((unsigned long)clen_str->data,
			   get_order(clen_str->len + body_str->len));
		TFW_STR_INIT(body_str);
		tfw_cfgop_resp_body_restore_clen(clen_str, i);
	}

	if (body_str_4xx->data) {
		BUG_ON(!clen_str_4xx->data);
		free_pages((unsigned long)clen_str_4xx->data,
			   get_order(clen_str_4xx->len + body_str_4xx->len));
		TFW_STR_INIT(body_str_4xx);
		TFW_STR_INIT(clen_str_4xx);
	}
	if (body_str_5xx->data) {
		BUG_ON(!clen_str_5xx->data);
		free_pages((unsigned long)clen_str_5xx->data,
			   get_order(clen_str_5xx->len + body_str_5xx->len));
		TFW_STR_INIT(body_str_5xx);
		TFW_STR_INIT(clen_str_5xx);
	}
}

int
tfw_cfgop_parse_http_status(const char *status, int *out)
{
	int i;
	for (i = 0; status[i]; ++i) {
		if (isdigit(status[i]))
			continue;

		if (i == 1 && status[i] == '*' && !status[i+1]) {
			/*
			 * For status groups only two-character
			 * sequences with first digit are
			 * acceptable (e.g. 4* or 5*).
			 */
			if (tfw_http_check_wildcard_status(status[0], out))
				return 0;
		}
		return -EINVAL;
	}
	/*
	 * For simple HTTP status value only
	 * three-digit numbers are acceptable
	 * currently.
	 */
	if (i != 3 || kstrtoint(status, 10, out))
		return -EINVAL;

	return tfw_cfg_check_range(*out, HTTP_CODE_MIN, HTTP_CODE_MAX);
}

static int
tfw_cfgop_resp_body(TfwCfgSpec *cs, TfwCfgEntry *ce)
{
	int code;

	if (tfw_cfg_check_val_n(ce, 2))
		return -EINVAL;

	if (ce->attr_n) {
		T_ERR_NL("Unexpected attributes\n");
		return -EINVAL;
	}

	if (tfw_cfgop_parse_http_status(ce->vals[0], &code)) {
		T_ERR_NL("Unable to parse HTTP code value in '%s' directive: "
			 "'%s'\n", cs->name, ce->vals[0]);
		return -EINVAL;
	}

	return tfw_http_config_resp_body(code, ce->vals[1]);
}

static int
tfw_cfgop_whitelist_mark(TfwCfgSpec *cs, TfwCfgEntry *ce)
{
	unsigned int i;
	const char *val;

	if (!ce->val_n) {
		T_ERR_NL("%s: At least one argument is required", cs->name);
		return -EINVAL;
	}
	if (ce->attr_n) {
		T_ERR_NL("Unexpected attributes\n");
		return -EINVAL;
	}

	tfw_wl_marks.sz = ce->val_n;
	if (!(tfw_wl_marks.mrks = kmalloc(ce->val_n * sizeof(unsigned int),
					  GFP_KERNEL)))
		return -ENOMEM;

	TFW_CFG_ENTRY_FOR_EACH_VAL(ce, i, val) {
		if (tfw_cfg_parse_int(val, &tfw_wl_marks.mrks[i])) {
			T_ERR_NL("Unable to parse whitelist mark value: '%s'\n",
				 val);
			kfree(tfw_wl_marks.mrks);
			return -EINVAL;
		}
	}

	sort(tfw_wl_marks.mrks, tfw_wl_marks.sz, sizeof(tfw_wl_marks.mrks[0]),
	     tfw_http_marks_cmp, NULL);

	return 0;
}

static void
tfw_cfgop_cleanup_whitelist_mark(TfwCfgSpec *cs)
{
	kfree(tfw_wl_marks.mrks);
	memset(&tfw_wl_marks, 0, sizeof(tfw_wl_marks));
}

static int
__cfgop_brange_hndl(TfwCfgSpec *cs, TfwCfgEntry *ce, unsigned char *a)
{
	unsigned int i;
	const char *val;

	if (!ce->val_n) {
		T_ERR_NL("%s: At least one argument is required", cs->name);
		return -EINVAL;
	}
	if (ce->attr_n) {
		T_ERR_NL("Unexpected attributes\n");
		return -EINVAL;
	}

	TFW_CFG_ENTRY_FOR_EACH_VAL(ce, i, val) {
		unsigned long i0 = 0, i1 = 0;

		if (tfw_cfg_parse_intvl(val, &i0, &i1)) {
			T_ERR_NL("Cannot parse %s interval: '%s'\n",
				 cs->name, val);
			return -EINVAL;
		}
		if (i0 > 255 || i1 > 255) {
			T_ERR_NL("Too large interval bounds in %s: '%s'\n",
				 cs->name, val);
			return -EINVAL;
		}

		a[i0++] = 1;
		while (i0 <= i1)
			a[i0++] = 1;
	}

	return 0;
}

#define TFW_HTTP_CFG_CUSTOM_BRANGE(name)				\
static int								\
tfw_cfgop_brange_##name(TfwCfgSpec *cs, TfwCfgEntry *ce)		\
{									\
	int r;								\
	unsigned char a[256] = {};					\
	if ((r = __cfgop_brange_hndl(cs, ce, a)))			\
		return r;						\
	tfw_init_custom_##name(a);					\
	return 0;							\
}									\
static void								\
tfw_cfgop_cleanup_brange_##name(TfwCfgSpec *cs)				\
{									\
	tfw_init_custom_##name(NULL);					\
}

TFW_HTTP_CFG_CUSTOM_BRANGE(uri);
TFW_HTTP_CFG_CUSTOM_BRANGE(token);
TFW_HTTP_CFG_CUSTOM_BRANGE(qetoken);
TFW_HTTP_CFG_CUSTOM_BRANGE(nctl);
TFW_HTTP_CFG_CUSTOM_BRANGE(ctext_vchar);
TFW_HTTP_CFG_CUSTOM_BRANGE(xff);
TFW_HTTP_CFG_CUSTOM_BRANGE(cookie);
TFW_HTTP_CFG_CUSTOM_BRANGE(etag);

static TfwCfgSpec tfw_http_specs[] = {
	{
		.name = "block_action",
		.deflt = NULL,
		.handler = tfw_cfgop_block_action,
		.allow_repeat = true,
		.allow_none = true,
		.cleanup = tfw_cfgop_cleanup_block_action,
	},
	{
		.name = "response_body",
		.deflt = NULL,
		.handler = tfw_cfgop_resp_body,
		.allow_repeat = true,
		.allow_none = true,
		.cleanup = tfw_cfgop_cleanup_resp_body,
	},
	{
		.name = "whitelist_mark",
		.deflt = NULL,
		.handler = tfw_cfgop_whitelist_mark,
		.allow_none = true,
		.cleanup = tfw_cfgop_cleanup_whitelist_mark,
	},
	{
		.name = "http_uri_brange",
		.deflt = NULL,
		.handler = tfw_cfgop_brange_uri,
		.allow_none = true,
		.cleanup = tfw_cfgop_cleanup_brange_uri,
	},
	{
		.name = "http_token_brange",
		.deflt = NULL,
		.handler = tfw_cfgop_brange_token,
		.allow_none = true,
		.cleanup = tfw_cfgop_cleanup_brange_token,
	},
	{
		.name = "http_qetoken_brange",
		.deflt = NULL,
		.handler = tfw_cfgop_brange_qetoken,
		.allow_none = true,
		.cleanup = tfw_cfgop_cleanup_brange_qetoken,
	},
	{
		.name = "http_nctl_brange",
		.deflt = NULL,
		.handler = tfw_cfgop_brange_nctl,
		.allow_none = true,
		.cleanup = tfw_cfgop_cleanup_brange_nctl,
	},
	{
		.name = "http_ctext_vchar_brange",
		.deflt = NULL,
		.handler = tfw_cfgop_brange_ctext_vchar,
		.allow_none = true,
		.cleanup = tfw_cfgop_cleanup_brange_ctext_vchar,
	},
	{
		.name = "http_xff_brange",
		.deflt = NULL,
		.handler = tfw_cfgop_brange_xff,
		.allow_none = true,
		.cleanup = tfw_cfgop_cleanup_brange_xff,
	},
	{
		.name = "http_cookie_brange",
		.deflt = NULL,
		.handler = tfw_cfgop_brange_cookie,
		.allow_none = true,
		.cleanup = tfw_cfgop_cleanup_brange_cookie,
	},
	{
		.name = "http_etag_brange",
		.deflt = NULL,
		.handler = tfw_cfgop_brange_etag,
		.allow_none = true,
		.cleanup = tfw_cfgop_cleanup_brange_etag,
	},
	{ 0 }
};

TfwMod tfw_http_mod  = {
	.name	= "http",
	.specs	= tfw_http_specs,
};

/*
 * ------------------------------------------------------------------------
 *	init/exit
 * ------------------------------------------------------------------------
 */

int __init
tfw_http_init(void)
{
	int r;

	if ((r = tfw_gfsm_register_fsm(TFW_FSM_HTTP, tfw_http_msg_process)))
		return r;

	tfw_connection_hooks_register(&http_conn_hooks, TFW_FSM_HTTP);

	tfw_mod_register(&tfw_http_mod);

	return 0;
}

void
tfw_http_exit(void)
{
	tfw_mod_unregister(&tfw_http_mod);
	tfw_connection_hooks_unregister(TFW_FSM_HTTP);
	tfw_gfsm_unregister_fsm(TFW_FSM_HTTP);
}<|MERGE_RESOLUTION|>--- conflicted
+++ resolved
@@ -5381,14 +5381,11 @@
 		}
 		if (TFW_MSG_H2(req)) {
 			TfwH2Ctx *ctx = tfw_h2_context(conn);
-<<<<<<< HEAD
-=======
 			/* If the parser met END_HEADERS flag we can be ensure
 			 * that we get and processed all headers.
 			 * We will be at this point even if the parser met
 			 * END_STREAM and END_HEADERS flags at once.
 			 */
->>>>>>> 20a97218
 			if (ctx->hdr.flags & HTTP2_F_END_HEADERS) {
 				if (unlikely(tfw_http_parse_check_bodyless_meth(req)))
 					return TFW_BLOCK;
