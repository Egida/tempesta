--- conflicted
+++ resolved
@@ -1466,11 +1466,7 @@
 
 			T_DBG3("%s: value length: %lu\n", __func__, hp->length);
 
-<<<<<<< HEAD
-			if (!hp->length) {
-=======
 			if (unlikely(!hp->length)) {
->>>>>>> 4dd767e3
 				T_DBG3("%s: zero-length value\n", __func__);
 				r = T_DROP;
 				goto out;
@@ -1606,11 +1602,7 @@
 			T_DBG3("%s: value length finally decoded: %lu\n",
 			       __func__, hp->length);
 
-<<<<<<< HEAD
-			if (!hp->length) {
-=======
 			if (unlikely(!hp->length)) {
->>>>>>> 4dd767e3
 				T_DBG3("%s: zero-length value\n", __func__);
 				r = T_DROP;
 				goto out;
