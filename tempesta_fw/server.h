/**
 *		Tempesta FW
 *
 * Copyright (C) 2014 NatSys Lab. (info@natsys-lab.com).
 * Copyright (C) 2015-2017 Tempesta Technologies, Inc.
 *
 * This program is free software; you can redistribute it and/or modify it
 * under the terms of the GNU General Public License as published by
 * the Free Software Foundation; either version 2 of the License,
 * or (at your option) any later version.
 *
 * This program is distributed in the hope that it will be useful, but WITHOUT
 * ANY WARRANTY; without even the implied warranty of MERCHANTABILITY or
 * FITNESS FOR A PARTICULAR PURPOSE.
 * See the GNU General Public License for more details.
 *
 * You should have received a copy of the GNU General Public License along with
 * this program; if not, write to the Free Software Foundation, Inc., 59
 * Temple Place - Suite 330, Boston, MA 02111-1307, USA.
 */
#ifndef __SERVER_H__
#define __SERVER_H__

#include "addr.h"
#include "connection.h"
#include "peer.h"

/*
 * Maximum values for the number of upstream servers in a group,
 * and the number of connections of an upstream server.
 */
#define TFW_SRV_MAX_CONN_N	USHRT_MAX
#define TFW_SG_MAX_SRV_N	USHRT_MAX
#define TFW_SG_MAX_CONN_N	\
	((unsigned long)TFW_SG_MAX_SRV_N * TFW_SRV_MAX_CONN_N)

typedef struct tfw_srv_group_t TfwSrvGroup;
typedef struct tfw_scheduler_t TfwScheduler;

/**
 * Server descriptor, a TfwPeer successor.
 *
 * @list	- member pointer in the list of servers of a server group;
 * @gs_timer	- grace shutdown timer;
 * @sg		- back-reference to the server group;
 * @sched_data	- private scheduler data for the server;
 * @apmref	- opaque handle for APM stats;
<<<<<<< HEAD
 * @weight	- static server weight for load balancers;
 * @flags	- atomic flags related to server's state;
=======
>>>>>>> c148f336
 * @conn_n	- configured number of connections to the server;
 * @sess_n	- number of pinned sticky sessions;
 * @refcnt	- number of users of the server structure instance;
 * @weight	- static server weight for load balancers;
 * @flags	- server related flags: TFW_CFG_M_ACTION.
 * @cleanup	- called right before server is destroyed;
 */
typedef struct {
	TFW_PEER_COMMON;
	struct list_head	list;
	struct timer_list	gs_timer;
	TfwSrvGroup		*sg;
	void __rcu		*sched_data;
	void			*apmref;
<<<<<<< HEAD
	unsigned int		flags;
	unsigned int		weight;
=======
>>>>>>> c148f336
	size_t			conn_n;
	atomic64_t		sess_n;
	atomic64_t		refcnt;
	unsigned int		weight;
	unsigned int		flags;
	void			(*cleanup)(void *);
} TfwServer;

enum {
	TFW_SRV_B_HMONITOR = 0,	/* Health monitor is enabled for the server. */
	TFW_SRV_B_SUSPEND	/* Server is excluded from processing. */
};

/**
 * The servers group with the same load balancing, failovering and eviction
 * policies.
 *
 * Reverse proxy must define load balancing policy. Forward proxy must define
 * eviction policy. While both of them should define failovering policy.
 *
 * @list	- member pointer in the active server groups list;
 * @list_reconfig - member pointer in the reconfig server groups list;
 *		  See 'Server group management' comment in server.c;
 * @srv_list	- list of servers belonging to the group;
 * @lock	- synchronizes the group readers with updaters;
 * @sched	- requests scheduling handler;
 * @sched_data	- private scheduler data for the server group;
 * @srv_n	- configured number of servers in the group;
 * @refcnt	- number of users of the server group structure instance;
 * @max_qsize	- maximum queue size of a server connection;
 * @max_refwd	- maximum number of tries for forwarding a request;
 * @max_jqage	- maximum age of a request in a server connection, in jiffies;
 * @max_recns	- maximum number of reconnect attempts;
 * @flags	- server group related flags;
 * @name	- name of the group specified in the configuration;
 */
struct tfw_srv_group_t {
	struct list_head	list;
	struct list_head	list_reconfig;
	struct list_head	srv_list;
	rwlock_t		lock;
	TfwScheduler		*sched;
	void __rcu		*sched_data;
	size_t			srv_n;
	atomic64_t		refcnt;
	unsigned int		max_qsize;
	unsigned int		max_refwd;
	unsigned long		max_jqage;
	unsigned int		max_recns;
	unsigned int		flags;
	char			name[0];
};

/**
 * @past	- period of time (secs) to keep past APM values;
 * @rate	- rate (times per sec) of retrieval of past APM values;
 * @ahead	- period of time (secs) for a prediction;
 */
typedef struct {
	unsigned int		past;
	unsigned int		rate;
	unsigned int		ahead;
} TfwSchrefPredict;

/* Server and server group related flags.
 * Lower 4 bits keep an index into APM stats array.
 */
#define TFW_SG_M_PSTATS_IDX		0x000f
#define TFW_SG_F_SCHED_RATIO_STATIC	0x0010
#define TFW_SG_F_SCHED_RATIO_DYNAMIC	0x0020
#define TFW_SG_F_SCHED_RATIO_PREDICT	0x0040
#define TFW_SG_M_SCHED_RATIO_TYPE	(TFW_SG_F_SCHED_RATIO_STATIC	\
					 | TFW_SG_F_SCHED_RATIO_DYNAMIC	\
					 | TFW_SG_F_SCHED_RATIO_PREDICT)

#define TFW_SRV_RETRY_NIP		0x0100	/* Retry non-idemporent req. */
#define TFW_SRV_STICKY			0x0200	/* Use sticky sessions. */
#define TFW_SRV_STICKY_FAILOVER		0x0400	/* Allow failovering. */
#define TFW_SRV_STICKY_FLAGS		\
	(TFW_SRV_STICKY | TFW_SRV_STICKY_FAILOVER)

/**
 * Requests scheduling algorithm handler.
 *
 * @name	- name of the algorithm;
 * @list	- member in the list of registered schedulers;
 * @add_grp	- add server group to the scheduler.
 *		  Called in process context at configuration time.
 *		  Called only after all servers are set up with connections,
 *		  and the group is set up with all servers;
 * @del_grp	- delete server group from the scheduler;
 * @add_srv	- add single server to the scheduler.
 *		  Called in process context at re-configuration time.
 * @del_srv	- delete single server added via add_srv.
 *		  Called in SoftIRQ context.
 * @sched_grp	- server group scheduling virtual method.
 * @sched_sg_conn	- virtual method. Schedule a request to a server from
 *			  given server group. Returns a server connection;
 * @sched_srv_conn	- schedule a request to the given server.
 *			  Returns a server connection;
 *
 * There can be 2 kind of schedulers. Tier-2 schedulers can determine the
 * target server connection by server or server group (@sched_srv_conn and
 * @sched_sg_conn callbacks). Each server group is bound to one of tier-2
 * schedulers. Group schedulers can determine the target server group from
 * request's content (@sched_grp callback) and then get an outgoing
 * connection by using tier-2 scheduler assigned for a group.
 *
 * sched_*() methods can be called during live reconfiguration. Significant
 * changes of a server group may ruin scheduling process, so the group must be
 * removed from a scheduler before applying such changes. After that the group
 * can be added to a scheduler once again.
 */
struct tfw_scheduler_t {
	const char		*name;
	struct list_head	list;
	int			(*add_grp)(TfwSrvGroup *sg, void *arg);
	void			(*del_grp)(TfwSrvGroup *sg);
	int			(*add_srv)(TfwServer *srv);
	void			(*del_srv)(TfwServer *srv);
	TfwSrvConn		*(*sched_grp)(TfwMsg *msg);
	TfwSrvConn		*(*sched_sg_conn)(TfwMsg *msg, TfwSrvGroup *sg);
	TfwSrvConn		*(*sched_srv_conn)(TfwMsg *msg, TfwServer *srv,
						   bool hmonitor);
};

/* Server specific routines. */
TfwServer *tfw_server_create(const TfwAddr *addr);
void tfw_server_destroy(TfwServer *srv);
TfwServer *tfw_server_lookup(TfwSrvGroup *sg, TfwAddr *addr);
int tfw_server_start_sched(TfwServer *srv);
void tfw_server_stop_sched(TfwServer *srv);

void tfw_srv_conn_release(TfwSrvConn *srv_conn);

static inline bool
tfw_server_live(TfwServer *srv)
{
	return atomic64_read(&srv->refcnt) > 0;
}

static inline void
tfw_server_get(TfwServer *srv)
{
	atomic64_inc(&srv->refcnt);
}

static inline void
tfw_server_put(TfwServer *srv)
{
	long rc;

	if (unlikely(!srv))
		return;

	rc = atomic64_dec_return(&srv->refcnt);
	if (likely(rc))
		return;
	tfw_server_destroy(srv);
}

static inline void
tfw_server_pin_sess(TfwServer *srv)
{
	atomic64_inc(&srv->sess_n);
	tfw_server_get(srv);
}

static inline void
tfw_server_unpin_sess(TfwServer *srv)
{
	atomic64_dec(&srv->sess_n);
	tfw_server_put(srv);
}

/*
 * TODO: The function is racy: we can push into @srv_conn more requests than
 * allowed for the server group if @srv_conn is on hold due to non-idempotent
 * request forwarding. srv_conn->qsize is incremented during push, so values
 * close to UINT_MAX can be vulnerable to integer overflow.
 *
 */
static inline bool
tfw_srv_conn_queue_full(TfwSrvConn *srv_conn)
{
	TfwSrvGroup *sg = ((TfwServer *)srv_conn->peer)->sg;
	return (ACCESS_ONCE(srv_conn->qsize) >= sg->max_qsize);
}

/*
 * max_recns can be the maximum value for the data type to mean
 * the unlimited number of attempts, which is the value that should
 * never be reached. UINT_MAX seconds is more than 136 years. It's
 * safe to assume that it's not reached in a single run of Tempesta.
 */
static inline bool
tfw_srv_conn_need_resched(TfwSrvConn *srv_conn)
{
	TfwSrvGroup *sg = ((TfwServer *)srv_conn->peer)->sg;
	return ((ACCESS_ONCE(srv_conn->recns) >= sg->max_recns));
}

/*
 * Put server into alive or suspended (exluded from processing) state.
 */
static inline void
tfw_srv_mark_alive(TfwServer *srv)
{
	clear_bit(TFW_SRV_B_SUSPEND, (unsigned long *)&srv->flags);
}

static inline void
tfw_srv_mark_suspended(TfwServer *srv)
{
	set_bit(TFW_SRV_B_SUSPEND, (unsigned long *)&srv->flags);
}

/*
 * Tell if server is suspended.
 */
static inline bool
tfw_srv_suspended(TfwServer *srv)
{
	return test_bit(TFW_SRV_B_SUSPEND, (unsigned long *)&srv->flags);
}

/* Server group routines. */
TfwSrvGroup *tfw_sg_lookup(const char *name);
TfwSrvGroup *tfw_sg_lookup_reconfig(const char *name);
TfwSrvGroup *tfw_sg_new(const char *name, gfp_t flags);
int tfw_sg_add_reconfig(TfwSrvGroup *sg);
void tfw_sg_del(TfwSrvGroup *sg);
unsigned int tfw_sg_count(void);
void tfw_sg_apply_reconfig(struct list_head *del_sg);
void tfw_sg_drop_reconfig(void);

void tfw_sg_add_srv(TfwSrvGroup *sg, TfwServer *srv);
void __tfw_sg_del_srv(TfwSrvGroup *sg, TfwServer *srv, bool lock);
#define tfw_sg_del_srv(sg, srv)	__tfw_sg_del_srv(sg, srv, true)
int tfw_sg_start_sched(TfwSrvGroup *sg, TfwScheduler *sched, void *arg);
void tfw_sg_stop_sched(TfwSrvGroup *sg);
int __tfw_sg_for_each_srv(TfwSrvGroup *sg, int (*cb)(TfwServer *srv));
int tfw_sg_for_each_sg(int (*cb)(TfwSrvGroup *sg));
int tfw_sg_for_each_srv(int (*cb)(TfwServer *srv));
int tfw_sg_for_each_srv_reconfig(int (*cb)(TfwServer *srv));
void tfw_sg_destroy(TfwSrvGroup *sg);
void tfw_sg_release(TfwSrvGroup *sg);
void tfw_sg_release_all(void);
void __tfw_sg_release_all_reconfig(void);
void tfw_sg_wait_release(void);

static inline bool
tfw_sg_live(TfwSrvGroup *sg)
{
	return atomic64_read(&sg->refcnt) > 0;
}

static inline void
tfw_sg_get(TfwSrvGroup *sg)
{
	atomic64_inc(&sg->refcnt);
}

static inline void
tfw_sg_put(TfwSrvGroup *sg)
{
	long rc;

	if (unlikely(!sg))
		return;

	rc = atomic64_dec_return(&sg->refcnt);
	if (likely(rc))
		return;
	tfw_sg_destroy(sg);
}

/* Scheduler routines. */
TfwSrvConn *tfw_sched_get_srv_conn(TfwMsg *msg);
TfwSrvConn *__tfw_sched_get_srv_conn(TfwMsg *msg);
TfwScheduler *tfw_sched_lookup(const char *name);
int tfw_sched_register(TfwScheduler *sched);
void tfw_sched_unregister(TfwScheduler *sched);

#endif /* __SERVER_H__ */<|MERGE_RESOLUTION|>--- conflicted
+++ resolved
@@ -45,16 +45,12 @@
  * @sg		- back-reference to the server group;
  * @sched_data	- private scheduler data for the server;
  * @apmref	- opaque handle for APM stats;
-<<<<<<< HEAD
- * @weight	- static server weight for load balancers;
- * @flags	- atomic flags related to server's state;
-=======
->>>>>>> c148f336
  * @conn_n	- configured number of connections to the server;
  * @sess_n	- number of pinned sticky sessions;
  * @refcnt	- number of users of the server structure instance;
  * @weight	- static server weight for load balancers;
- * @flags	- server related flags: TFW_CFG_M_ACTION.
+ * @flags	- server related flags: TFW_CFG_M_ACTION;
+ * @hm_flags	- server's health monitor atomic flags;
  * @cleanup	- called right before server is destroyed;
  */
 typedef struct {
@@ -64,16 +60,12 @@
 	TfwSrvGroup		*sg;
 	void __rcu		*sched_data;
 	void			*apmref;
-<<<<<<< HEAD
-	unsigned int		flags;
-	unsigned int		weight;
-=======
->>>>>>> c148f336
 	size_t			conn_n;
 	atomic64_t		sess_n;
 	atomic64_t		refcnt;
 	unsigned int		weight;
 	unsigned int		flags;
+	unsigned int		hm_flags;
 	void			(*cleanup)(void *);
 } TfwServer;
 
@@ -277,13 +269,15 @@
 static inline void
 tfw_srv_mark_alive(TfwServer *srv)
 {
-	clear_bit(TFW_SRV_B_SUSPEND, (unsigned long *)&srv->flags);
+	if (test_bit(TFW_SRV_B_HMONITOR, (unsigned long *)&srv->hm_flags))//!!!
+		clear_bit(TFW_SRV_B_SUSPEND, (unsigned long *)&srv->hm_flags);
 }
 
 static inline void
 tfw_srv_mark_suspended(TfwServer *srv)
 {
-	set_bit(TFW_SRV_B_SUSPEND, (unsigned long *)&srv->flags);
+	if (test_bit(TFW_SRV_B_HMONITOR, (unsigned long *)&srv->hm_flags))
+		set_bit(TFW_SRV_B_SUSPEND, (unsigned long *)&srv->hm_flags);
 }
 
 /*
@@ -292,7 +286,8 @@
 static inline bool
 tfw_srv_suspended(TfwServer *srv)
 {
-	return test_bit(TFW_SRV_B_SUSPEND, (unsigned long *)&srv->flags);
+	return test_bit(TFW_SRV_B_HMONITOR, (unsigned long *)&srv->hm_flags)
+		&& test_bit(TFW_SRV_B_SUSPEND, (unsigned long *)&srv->hm_flags);
 }
 
 /* Server group routines. */
