/*
 *		Tempesta FW
 *
 * HTTP session management.
 *
 * Typically Web applications identify HTTP sessions using special session ID
 * cookies. Tempesta does this using sticky cookies. So HTTP session contains
 * at least its timestamp and secure HMAC over User-Agent, client IP address
 * and the timestamp - the hash is used to identify the session.
 *
 * HTTP sessions are used for client security identification (e.g. DDoS cookie
 * challenge), safe load balancing for session oriented Web apps and so on.
 * The term 'Client' is actually vague. Different human clients can be behind
 * shared proxy having the same source IP (i.e. the same TfwClient descriptor).
 * The same human client can use differnt browsers, so they send different
 * User-Agent headers and use different sticky cookies. X-Forwarded-For header
 * value can be used to cope the non anonymous forward proxy problem and
 * identify real clients.
 *
 * Copyright (C) 2015-2017 Tempesta Technologies, Inc.
 *
 * This program is free software; you can redistribute it and/or modify it
 * under the terms of the GNU General Public License as published by
 * the Free Software Foundation; either version 2 of the License,
 * or (at your option) any later version.
 *
 * This program is distributed in the hope that it will be useful, but WITHOUT
 * ANY WARRANTY; without even the implied warranty of MERCHANTABILITY or
 * FITNESS FOR A PARTICULAR PURPOSE.
 * See the GNU General Public License for more details.
 *
 * You should have received a copy of the GNU General Public License along with
 * this program; if not, write to the Free Software Foundation, Inc., 59
 * Temple Place - Suite 330, Boston, MA 02111-1307, USA.
 */
#include <crypto/hash.h>
#include <linux/ctype.h>
#include <linux/hashtable.h>
#include <linux/slab.h>
#include <linux/time.h>
#include <linux/vmalloc.h>

#include "addr.h"
#include "cfg.h"
#include "client.h"
#include "hash.h"
#include "http_msg.h"
#include "http_sess.h"

#define STICKY_NAME_MAXLEN	(32)
#define STICKY_NAME_DEFAULT	"__tfw"
#define STICKY_KEY_MAXLEN	FIELD_SIZEOF(TfwHttpSess, hmac)

#define SESS_HASH_BITS		17
#define SESS_HASH_SZ		(1 << SESS_HASH_BITS)

/**
 * @name		- name of sticky cookie;
 * @name_eq		- @name plus "=" to make some operations faster;
 * @sess_lifetime	- session lifetime in seconds;
 */
typedef struct {
	TfwStr		name;
	TfwStr		name_eq;
	unsigned int	sess_lifetime;
	u_int		enabled : 1,
			enforce : 1;
} TfwCfgSticky;

/**
 * Temporal storage for calculated sticky cookie values.
 */
typedef struct {
	unsigned long	ts;
	unsigned char	hmac[STICKY_KEY_MAXLEN];
} __attribute__((packed)) StickyVal;

typedef struct {
	struct hlist_head	list;
	spinlock_t		lock;
} SessHashBucket;

static TfwCfgSticky tfw_cfg_sticky;
/* Secret server value to generate reliable client identifiers. */
static struct crypto_shash *tfw_sticky_shash;
static char tfw_sticky_key[STICKY_KEY_MAXLEN];
static bool tfw_cfg_sticky_sess = false;

static SessHashBucket sess_hash[SESS_HASH_SZ] = {
	[0 ... (SESS_HASH_SZ - 1)] = {
		HLIST_HEAD_INIT,
	}
};

static struct kmem_cache *sess_cache;

/**
 * JavaScript challenge.
 *
 * @body	- body (html with JavaScript code);
 * @delay_min	- minimal timeout to make a client wait;
 * @delay_range	- allowed time range to recieve and accept client's session;
 * @delay_limit	- maximum difference between current time and a timestamp
 *		  specified in the sticky cookie;
 * @st_code	- status code for response with JS challenge;
 */
typedef struct {
	TfwStr		body;
	time_t		delay_min;
	time_t		delay_range;
	time_t		delay_limit;
	unsigned short	st_code;
} TfwCfgJsCh;

static TfwCfgJsCh *tfw_cfg_js_ch = NULL;
static const unsigned int tfw_cfg_jsch_code_dflt = 503;
#define TFW_CFG_JS_PATH "/etc/tempesta/js_challenge.html"

static unsigned short tfw_cfg_redirect_st_code;
static const unsigned short tfw_cfg_redirect_st_code_dflt = 302;

/**
 * Normal browser must be able to execute the challenge: not all requests
 * can be challenged, e.g. images - a browser won't execute the JS code if
 * receives the challenge. Send redirect only for requests with
 * 'Accept: text/html' and GET method.
 */
static bool
tfw_http_sticky_redirect_allied(TfwHttpReq *req)
{
	if (!tfw_cfg_js_ch)
		return true;

	return (req->method == TFW_HTTP_METH_GET)
		&& (req->flags & TFW_HTTP_ACCEPT_HTML);
}

static int
tfw_http_sticky_send_redirect(TfwHttpReq *req, StickyVal *sv)
{
	unsigned long ts_be64 = cpu_to_be64(sv->ts);
	TfwStr chunks[3], cookie = { 0 };
	DEFINE_TFW_STR(s_eq, "=");
	TfwHttpMsg *hmresp;
	char buf[sizeof(*sv) * 2];
	TfwStr *body = tfw_cfg_js_ch ? &tfw_cfg_js_ch->body : NULL;

	/*
	 * TODO: #598 rate limit requests with invalid cookie vaule.
	 * Non-challengeable requests also must be rate limited.
	 */

	if (!tfw_http_sticky_redirect_allied(req))
		return TFW_HTTP_SESS_JS_NOT_SUPPORTED;

	if (!(hmresp = tfw_http_msg_alloc(Conn_Srv)))
		return -ENOMEM;
	/*
	 * Form the cookie as:
	 *
	 * 	<timestamp> | HMAC(Secret, User-Agent, timestamp, Client IP)
	 *
	 * Open <timestamp> is required to be able to recalculate secret HMAC.
	 * Since the secret is unknown for the attacke, they're still unable to
	 * recalculate HMAC while we don't need to store session information
	 * until we receive correct cookie value.
	 */
	bin2hex(buf, &ts_be64, sizeof(ts_be64));
	bin2hex(&buf[sizeof(ts_be64) * 2], sv->hmac, sizeof(sv->hmac));

	memset(chunks, 0, sizeof(chunks));
	chunks[0] = tfw_cfg_sticky.name;
	chunks[1] = s_eq;
	chunks[2].ptr = buf;
	chunks[2].len = sizeof(*sv) * 2;

	cookie.ptr = chunks;
	cookie.len = chunks[0].len + chunks[1].len + chunks[2].len;
	__TFW_STR_CHUNKN_SET(&cookie, 3);

	if (tfw_http_prep_redirect(hmresp, req, tfw_cfg_redirect_st_code,
				   &cookie, body))
	{
		tfw_http_msg_free(hmresp);
		return TFW_HTTP_SESS_FAILURE;
	}

	tfw_http_resp_fwd(req, (TfwHttpResp *)hmresp);

	return TFW_HTTP_SESS_REDIRECT_SENT;
}

static int
search_cookie(TfwPool *pool, const TfwStr *cookie, TfwStr *val)
{
	const char *const cstr = tfw_cfg_sticky.name_eq.ptr;
	const unsigned long clen = tfw_cfg_sticky.name_eq.len;
	TfwStr *chunk, *end, *next;
	TfwStr tmp = { .flags = 0, };
	unsigned int n = TFW_STR_CHUNKN(cookie);

	BUG_ON(!TFW_STR_PLAIN(&tfw_cfg_sticky.name_eq));

	/* Search cookie name. */
	end = (TfwStr*)cookie->ptr + TFW_STR_CHUNKN(cookie);
	for (chunk = cookie->ptr; chunk != end; ++chunk, --n) {
		if (!(chunk->flags & TFW_STR_NAME))
			continue;
		/*
		 * Create a temporary compound string, starting with this
		 * chunk. The total string length is not used here, so it
		 * is not set.
		 */
		tmp.ptr = (void *)chunk;
		__TFW_STR_CHUNKN_SET(&tmp, n);
		if (tfw_str_eq_cstr(&tmp, cstr, clen, TFW_STR_EQ_PREFIX))
			break;
	}
	if (chunk == end)
		return 0;

	/* Search cookie value, starting with next chunk. */
	for (++chunk; chunk != end; ++chunk)
		if (chunk->flags & TFW_STR_VALUE)
			break;
	/*
	 * The party can send us zero-value cookie,
	 * treat this as not found cookie.
	 */
	if (unlikely(chunk == end))
		return 0;

	/* Check if value is plain string, just return it in this case. */
	next = chunk + 1;
	if (likely(next == end || *(char *)next->ptr == ';')) {
		TFW_DBG3("%s: plain cookie value: %.*s\n", __func__,
			 (int)chunk->len, (char *)chunk->ptr);
		*val = *chunk;
		return 1;
	}

	/* Add value chunks to out-string. */
	TFW_DBG3("%s: compound cookie value found\n", __func__);
	val->ptr = chunk;
	TFW_STR_CHUNKN_ADD(val, 1);
	val->len = chunk->len;
	for (; chunk != end; ++chunk) {
		if (*(char *)chunk->ptr == ';')
			/* value chunks exhausted */
			break;
		TFW_STR_CHUNKN_ADD(val, 1);
		val->len += chunk->len;
	}
	BUG_ON(TFW_STR_CHUNKN(val) < 2);

	return 1;
}

/*
 * Find Tempesta sticky cookie in an HTTP message.
 *
 * Return 1 if the cookie is found.
 * Return 0 if the cookie is NOT found.
 */
static int
tfw_http_sticky_get(TfwHttpReq *req, TfwStr *cookie_val)
{
	TfwStr value = { 0 };
	TfwStr *hdr;

	/*
	 * Find a 'Cookie:' header field in the request. Then search for
	 * Tempesta sticky cookie within the field. Note that there can
	 * be only one "Cookie:" header field. See RFC 6265 section 5.4.
	 * NOTE: Irrelevant here, but there can be multiple 'Set-Cookie"
	 * header fields as an exception. See RFC 7230 section 3.2.2.
	 */
	hdr = &req->h_tbl->tbl[TFW_HTTP_HDR_COOKIE];
	if (TFW_STR_EMPTY(hdr))
		return 0;
	tfw_http_msg_clnthdr_val(hdr, TFW_HTTP_HDR_COOKIE, &value);

	return search_cookie(req->pool, &value, cookie_val);
}

#ifdef DEBUG
#define TFW_DBG_PRINT_STICKY_COOKIE(addr, ua, sv)			\
do {									\
	char abuf[TFW_ADDR_STR_BUF_SIZE] = {0};				\
	char hbuf[STICKY_KEY_MAXLEN * 2] = {0};				\
	tfw_addr_fmt_v6(&(addr)->v6.sin6_addr, 0, abuf);		\
	bin2hex(hbuf, tfw_sticky_key, STICKY_KEY_MAXLEN);		\
	TFW_DBG("http_sess: calculate sticky cookie for %s,"		\
		" ts=%#lx(now=%#lx)...\n", abuf, (sv)->ts, jiffies);	\
	TFW_DBG("\t...secret: %.*s\n", (int)STICKY_KEY_MAXLEN * 2, hbuf);\
	tfw_str_dprint(ua, "\t...User-Agent");				\
} while (0)
#else
#define TFW_DBG_PRINT_STICKY_COOKIE(addr, ua, sv)
#endif

/*
 * Create Tempesta sticky cookie value.
 *
 * Tempesta sticky cookie is based on:
 * - HTTP request source IP address;
 * - HTTP request User-Agent string;
 * - Current timestamp;
 * - The secret key;
 */
static int
__sticky_calc(TfwHttpReq *req, StickyVal *sv)
{
	int r, addr_len;
	TfwStr ua_value = { 0 };
	TfwAddr *addr = &req->conn->peer->addr;
	TfwStr *hdr, *c, *end;
	char desc[sizeof(struct shash_desc)
		  + crypto_shash_descsize(tfw_sticky_shash)]
		  CRYPTO_MINALIGN_ATTR;
	struct shash_desc *shash_desc = (struct shash_desc *)desc;

	/* User-Agent header field is not mandatory and may be missing. */
	hdr = &req->h_tbl->tbl[TFW_HTTP_HDR_USER_AGENT];
	if (!TFW_STR_EMPTY(hdr))
		tfw_http_msg_clnthdr_val(hdr, TFW_HTTP_HDR_USER_AGENT,
					 &ua_value);

	addr_len = tfw_addr_sa_len(addr);

	memset(desc, 0, sizeof(desc));
	shash_desc->tfm = tfw_sticky_shash;
	shash_desc->flags = 0;

	TFW_DBG_PRINT_STICKY_COOKIE(addr, &ua_value, sv);

	if ((r = crypto_shash_init(shash_desc)))
		return r;
	if ((r = crypto_shash_update(shash_desc, (u8 *)&addr->sa, addr_len)))
		return r;
	if (ua_value.len) {
		TFW_STR_FOR_EACH_CHUNK(c, &ua_value, end) {
			r = crypto_shash_update(shash_desc, c->ptr, c->len);
			if (r)
				return r;
		}
	}
	return crypto_shash_finup(shash_desc, (u8 *)&sv->ts, sizeof(sv->ts),
				  sv->hmac);
}

static int
tfw_http_sticky_calc(TfwHttpReq *req, StickyVal *sv)
{
	sv->ts = jiffies;

	return __sticky_calc(req, sv);
}

/*
 * Add Tempesta sticky cookie to an HTTP response.
 *
 * Create a complete 'Set-Cookie:' header field, and add it
 * to the HTTP response' header block.
 */
static int
tfw_http_sticky_add(TfwHttpResp *resp, TfwHttpReq *req)
{
	static const unsigned int len = sizeof(StickyVal) * 2;
	int r;
	TfwHttpSess *sess = req->sess;
	unsigned long ts_be64 = cpu_to_be64(sess->ts);
	char buf[len];
	TfwStr set_cookie = {
		.ptr = (TfwStr []) {
			{ .ptr = S_F_SET_COOKIE, .len = SLEN(S_F_SET_COOKIE) },
			{ .ptr = tfw_cfg_sticky.name_eq.ptr,
			  .len = tfw_cfg_sticky.name_eq.len },
			{ .ptr = buf, .len = len },
		},
		.len = SLEN(S_F_SET_COOKIE) + tfw_cfg_sticky.name_eq.len + len,
		.eolen = 2,
		.flags = 3 << TFW_STR_CN_SHIFT
	};

	/* See comment from tfw_http_sticky_send_redirect(). */
	bin2hex(buf, &ts_be64, sizeof(ts_be64));
	bin2hex(&buf[sizeof(ts_be64) * 2], sess->hmac, sizeof(sess->hmac));

	TFW_DBG("%s: \"" S_F_SET_COOKIE "%.*s=%.*s\"\n", __func__,
		PR_TFW_STR(&tfw_cfg_sticky.name), len, buf);

	r = tfw_http_msg_hdr_add((TfwHttpMsg *)resp, &set_cookie);
	if (r)
		TFW_WARN("Cannot add \"" S_F_SET_COOKIE "%.*s=%.*s\"\n",
			 PR_TFW_STR(&tfw_cfg_sticky.name), len, buf);
	return r;
}

/*
 * No Tempesta sticky cookie found.
 *
 * Calculate Tempesta sticky cookie and send redirection to the client if
 * enforcement is configured. Since the client can be malicious, we don't
 * store anything for now. HTTP session will be created when the client
 * is successfully solves the cookie challenge.
 */
static int
tfw_http_sticky_notfound(TfwHttpReq *req)
{
	StickyVal sv = {};

	/*
	 * If configured, ensure that backend server receives
	 * requests that always carry Tempesta sticky cookie.
	 * Return an HTTP 302 response to the client that has
	 * the same host, URI, and includes 'Set-Cookie' header.
	 * Otherwise, forward the request to a backend server.
	 */
	if (!tfw_cfg_sticky.enforce)
		return TFW_HTTP_SESS_SUCCESS;

	/* Create Tempesta sticky cookie and store it */
	if (tfw_http_sticky_calc(req, &sv) != 0)
		return TFW_HTTP_SESS_FAILURE;

	return tfw_http_sticky_send_redirect(req, &sv);
}

#define sess_warn(check, addr, fmt, ...)				\
do {									\
	char abuf[TFW_ADDR_STR_BUF_SIZE] = {0};				\
	tfw_addr_fmt_v6(&(addr)->v6.sin6_addr, 0, abuf);		\
	TFW_WARN("http_sess: %s for %s" fmt, check, abuf, ##__VA_ARGS__); \
} while (0)

/**
 * Verify found Tempesta sticky cookie.
 */
static int
tfw_http_sticky_verify(TfwHttpReq *req, TfwStr *value, StickyVal *sv)
{
	int i = 0, hi;
	unsigned char *p, b;
	TfwAddr *addr = &req->conn->peer->addr;
	TfwStr *c, *end;

	TFW_DBG("Sticky cookie found%s: \"%.*s\"\n",
		TFW_STR_PLAIN(value) ? "" : ", starts with",
		TFW_STR_PLAIN(value) ?
			(int)value->len :
			(int)((TfwStr*)value->ptr)->len,
		TFW_STR_PLAIN(value) ?
			(char*)value->ptr :
			(char*)((TfwStr*)value->ptr)->ptr);

	if (value->len != sizeof(StickyVal) * 2) {
		sess_warn("bad sticky cookie length", addr, ": %lu(%lu)\n",
			  value->len, sizeof(StickyVal) * 2);
		return TFW_HTTP_SESS_VIOLATE;
	}

	TFW_STR_FOR_EACH_CHUNK(c, value, end) {
		for (p = c->ptr; p < (unsigned char *)c->ptr + c->len; ++p) {
			if (i++ == sizeof(sv->ts) * 2)
				goto ts_finished;
			sv->ts = (sv->ts << 4) + hex_to_bin(*p);
		}
	}
ts_finished:

	if (__sticky_calc(req, sv))
		return TFW_HTTP_SESS_VIOLATE;
	for (i = 0, hi = 1; (c) < end; ++(c)) {
		for ( ; p < (unsigned char *)c->ptr + c->len; ++p) {
			b = hi ? hex_asc_hi(sv->hmac[i])
			       : hex_asc_lo(sv->hmac[i]);
			if (b != *p) {
				int n = sizeof(sv->hmac) * 2;
				char buf[n];
				bin2hex(buf, sv->hmac, sizeof(sv->hmac));
				sess_warn("bad sticky cookie value",
					  addr, ": %c(pos=%d),"
					  " ts=%#lx orig_hmac=[%.*s]\n",
					  *p, i, sv->ts, n, buf);
				return TFW_HTTP_SESS_VIOLATE;
			}
			hi = !hi;
			i += hi;
		}
	}
	BUG_ON(i != STICKY_KEY_MAXLEN);

	/* Sticky cookie is found and verified, now we can set the flag. */
	req->flags |= TFW_HTTP_HAS_STICKY;

	return TFW_HTTP_SESS_SUCCESS;
}

/*
 * Process Tempesta sticky cookie in an HTTP request.
 */
static int
tfw_http_sticky_req_process(TfwHttpReq *req, StickyVal *sv)
{
	int r;
	TfwStr cookie_val = {};

	/*
	 * See if the Tempesta sticky cookie is present in the request,
	 * and act depending on the result.
	 */
	r = tfw_http_sticky_get(req, &cookie_val);
	if (r < 0)
		return r;
	if (r == 0)
		return tfw_http_sticky_notfound(req);
	if (r == 1) {
		/*
		 * Verify sticky cookie value: if it's wrong, then this can be
		 * an attack as well as changed Tempesta or whatever else.
		 * The first case must be properly handled by Frang limit
		 * (TODO #598), your ever can limit number of invalid sticky
		 * cookie tries to 1. While we just send normal 302 redirect to
		 * keep user experience intact.
		 */
		if (tfw_http_sticky_verify(req, &cookie_val, sv))
			return tfw_http_sticky_send_redirect(req, sv);
		return TFW_HTTP_SESS_SUCCESS;
	}
	TFW_WARN("Multiple Tempesta sticky cookies found: %d\n", r);

	return TFW_HTTP_SESS_FAILURE;
}

/*
 * Add Tempesta sticky cookie to an HTTP response if needed.
 */
int
tfw_http_sess_resp_process(TfwHttpResp *resp, TfwHttpReq *req)
{
	if (!tfw_cfg_sticky.enabled || req->flags & TFW_HTTP_WHITELIST)
		return 0;
	BUG_ON(!req->sess);

	/*
	 * RFC 6265 4.1.1 and 4.1.2 says that we should not set session cookie
	 * if it's not necessary. Since client didn't send up the cookie and
	 * it seems that we don't enforce them, we can just set the cookie in
	 * each response forwarded to the client.
	 */
	if (req->flags & TFW_HTTP_HAS_STICKY)
		return 0;
	return tfw_http_sticky_add(resp, req);
}

/**
 * Release pinned server to allow destroying servers and groups removed from
 * current configuration.
 */
static void
tfw_http_sess_unpin_srv(TfwStickyConn *st_conn)
{
	TfwServer *srv;

	if (!st_conn->srv_conn)
		return;

	srv = (TfwServer *)st_conn->srv_conn->peer;
	st_conn->srv_conn = NULL;
	tfw_server_unpin_sess(srv);
}

void
tfw_http_sess_put(TfwHttpSess *sess)
{
	if (atomic_dec_and_test(&sess->users)) {
		/*
		 * Use counter reached 0, so session already expired and evicted
		 * from the hash table.
		 */
		tfw_http_sess_unpin_srv(&sess->st_conn);
		kmem_cache_free(sess_cache, sess);
	}
}

/**
 * Remove a session from hash bucket. @sess may become invalid after the
 * function call.
 */
static void
tfw_http_sess_remove(TfwHttpSess *sess)
{
	hash_del(&sess->hentry);
	tfw_http_sess_put(sess);
}

/**
 * Challenged client must not send request before challenging timeout passed.
 */
static int
tfw_http_sess_check_jsch(StickyVal *sv)
{
	time_t cur_time, min_time, max_time;

	if (!tfw_cfg_js_ch)
		return 0;

	cur_time = jiffies;
	min_time = sv->ts + tfw_cfg_js_ch->delay_min
			+ sv->ts % tfw_cfg_js_ch->delay_range;
	max_time = sv->ts + tfw_cfg_js_ch->delay_limit;
	if ((min_time <= cur_time) && (cur_time <= max_time))
		return 0;

	TFW_DBG("sess: jsch block: request recieved outside allowed period.\n");

	return TFW_HTTP_SESS_VIOLATE;
}

/**
 * Obtains appropriate HTTP session for the request based on Sticky cookies.
 * Return TFW_HTTP_SESS_* enum or error code on internal errors.
 */
int
tfw_http_sess_obtain(TfwHttpReq *req)
{
	int r;
	unsigned long key = 0, crc_tmp = 0;
	TfwHttpSess *sess;
	SessHashBucket *hb;
	struct hlist_node *tmp;
	StickyVal sv = { };

<<<<<<< HEAD
	if (!tfw_cfg_sticky.enabled || req->flags & TFW_HTTP_WHITELIST)
		return 0;
=======
	if (!tfw_cfg_sticky.enabled)
		return TFW_HTTP_SESS_SUCCESS;
>>>>>>> eda41656

	if ((r = tfw_http_sticky_req_process(req, &sv)))
		return r;

	/*
	 * Sticky cookie can be not enforced and we still have to allocate new
	 * session for requests w/o session cookie. It means that malicious user
	 * can always send us requests w/o session cookie. HMAC will be
	 * different due to different ingress timestamps, so DoS is very
	 * possible. The only thing which we can do is to enforce the cookie.
	 * However, we cal loose innocent clients w/ disabled cookies.
	 * We leave this for administrator decision or more progressive DDoS
	 * mitigation techniques.
	 */

	if (!sv.ts) {
		/* No sticky cookie in request and no enforcement. */
		if (tfw_http_sticky_calc(req, &sv))
			return TFW_HTTP_SESS_FAILURE;
	}

	__tdb_hash_calc(&key, &crc_tmp, sv.hmac, sizeof(sv.hmac));
	key |= crc_tmp << 32;

	hb = &sess_hash[hash_min(key, SESS_HASH_BITS)];

	spin_lock(&hb->lock);

	hlist_for_each_entry_safe(sess, tmp, &hb->list, hentry) {
		/* Collect garbage first to not to return expired session. */
		if (sess->expires < jiffies) {
			tfw_http_sess_remove(sess);
			continue;
		}

		if (!memcmp(sv.hmac, sess->hmac, sizeof(sess->hmac)))
			goto found;
	}

	if ((r = tfw_http_sess_check_jsch(&sv))) {
		spin_unlock(&hb->lock);
		return r;
	}

	if (!(sess = kmem_cache_alloc(sess_cache, GFP_ATOMIC))) {
		spin_unlock(&hb->lock);
		return -ENOMEM;
	}

	memcpy(sess->hmac, sv.hmac, sizeof(sv.hmac));
	hlist_add_head(&sess->hentry, &hb->list);
	/*
	 * Sessions are removed by the garbage collection above, so the hash
	 * table is initial user of the session plus to the function caller.
	 */
	atomic_set(&sess->users, 1);
	sess->ts = sv.ts;
	sess->expires = tfw_cfg_sticky.sess_lifetime
			? sv.ts + tfw_cfg_sticky.sess_lifetime * HZ
			: 0;
	sess->st_conn.srv_conn = NULL;
	rwlock_init(&sess->st_conn.lock);

	TFW_DBG("new session %p\n", sess);

found:
	atomic_inc(&sess->users);

	spin_unlock(&hb->lock);

	req->sess = sess;

	return TFW_HTTP_SESS_SUCCESS;
}

static void
tfw_http_sess_set_expired(TfwHttpSess *sess)
{
	sess->expires = 0;
}

void
tfw_http_sess_use_sticky_sess(bool use)
{
	WRITE_ONCE(tfw_cfg_sticky_sess, use);
}

static bool
tfw_http_sess_has_sticky_sess(void)
{
	return READ_ONCE(tfw_cfg_sticky_sess);
}

/**
 * Try to reuse last used connection or last used server.
 */
static inline TfwSrvConn *
__try_conn(TfwMsg *msg, TfwSrvConn *srv_conn)
{
	TfwServer *srv;

	if (unlikely(!srv_conn))
		return NULL;

	if (!tfw_srv_conn_restricted(srv_conn)
	    && !tfw_srv_conn_queue_full(srv_conn)
	    && !tfw_srv_conn_hasnip(srv_conn)
	    && tfw_srv_conn_get_if_live(srv_conn))
	{
		return srv_conn;
	}

	/*
	 * Try to sched from the same server. The server may be removed from
	 * server group, see comment for TfwStickyConn.
	 */
	srv = (TfwServer *)srv_conn->peer;
	return srv->sg->sched->sched_srv_conn(msg, srv);
}

/**
 * Pin HTTP session to specified server. Called under write lock.
 */
static void
tfw_http_sess_pin_srv(TfwStickyConn *st_conn, TfwSrvConn *srv_conn)
{
	TfwServer *srv;

	tfw_http_sess_unpin_srv(st_conn);

	if (!srv_conn)
		return;

	srv = (TfwServer *)srv_conn->peer;
	if (srv->sg->flags & TFW_SRV_STICKY) {
		tfw_server_pin_sess(srv);
		st_conn->srv_conn = srv_conn;
	}
}

/**
 * Find an outgoing connection for client with tempesta sticky cookie.
 * @sess is not null when calling the function.
 *
 * Reuse req->sess->st_conn.srv_conn if it is alive. If not,
 * then get a new connection for the same server.
 */
TfwSrvConn *
tfw_http_sess_get_srv_conn(TfwMsg *msg)
{
	TfwHttpSess *sess = ((TfwHttpReq *)msg)->sess;
	TfwStickyConn *st_conn;
	TfwSrvConn *srv_conn;

	BUG_ON(!sess);
	st_conn = &sess->st_conn;

	read_lock(&st_conn->lock);

	/* The session pinning won't be needed, avoid write_lock(). */
	if (!st_conn->srv_conn && !tfw_http_sess_has_sticky_sess()) {
		read_unlock(&st_conn->lock);
		return __tfw_sched_get_srv_conn(msg);
	}

	if ((srv_conn = __try_conn(msg, st_conn->srv_conn))) {
		read_unlock(&st_conn->lock);
		return srv_conn;
	}

	read_unlock(&st_conn->lock);
	write_lock(&st_conn->lock);
	/*
	 * Sessions was pinned to a new connection (or server returned back
	 * online) while we were trying for a lock.
	 */
	if ((srv_conn = __try_conn(msg, st_conn->srv_conn))) {
		write_unlock(&st_conn->lock);
		return srv_conn;
	}

	if (st_conn->srv_conn) {
		/* Failed to sched from the same server. */
		TfwServer *srv = (TfwServer *)st_conn->srv_conn->peer;
		char addr_str[TFW_ADDR_STR_BUF_SIZE] = { 0 };

		tfw_addr_ntop(&srv->addr, addr_str, sizeof(addr_str));

		if (!(srv->sg->flags & TFW_SRV_STICKY_FAILOVER))
		{
			/*
			 * Server is removed and disconnected, it will never
			 * go up again, expire session to force releasing of
			 * the server instance. unpin_srv() will be called in
			 * session destructor (tfw_http_sess_put()).
			 */
			if (unlikely(srv->flags & TFW_CFG_F_DEL)) {
				TFW_LOG("sticky sched: server %s"
					" was removed, set session expired\n",
					addr_str);
				tfw_http_sess_set_expired(sess);
				goto err;
			}
			TFW_ERR("sticky sched: pinned server %s in group '%s'"
				" is down\n",
				addr_str, srv->sg->name);
			goto err;
		}
		TFW_WARN("sticky sched: pinned server %s in group '%s'"
			 " is down, try find other server\n",
			 addr_str, srv->sg->name);
	}

	srv_conn = __tfw_sched_get_srv_conn(msg);
	tfw_http_sess_pin_srv(st_conn, srv_conn);
err:
	write_unlock(&st_conn->lock);

	return srv_conn;
}

static int
tfw_cfgop_sticky(TfwCfgSpec *cs, TfwCfgEntry *ce)
{
	size_t i, len;
	const char *val;

	val = tfw_cfg_get_attr(ce, "name", STICKY_NAME_DEFAULT);
	len = strlen(val);
	if (len == 0 || len > STICKY_NAME_MAXLEN)
		return -EINVAL;
	memcpy(tfw_cfg_sticky.name.ptr, val, len);
	tfw_cfg_sticky.name.len = len;
	((char*)tfw_cfg_sticky.name_eq.ptr)[len] = '=';
	tfw_cfg_sticky.name_eq.len = len + 1;

	TFW_CFG_ENTRY_FOR_EACH_VAL(ce, i, val) {
		 if (!strcasecmp(val, "enforce")) {
			tfw_cfg_sticky.enforce = 1;
			break;
		}
	}

	return 0;
}

static void
tfw_cfgop_sticky_cleanup(TfwCfgSpec *cs)
{
	int i;

	for (i = 0; i < SESS_HASH_SZ; ++i) {
		TfwHttpSess *sess;
		struct hlist_node *tmp;
		SessHashBucket *hb = &sess_hash[i];

		hlist_for_each_entry_safe(sess, tmp, &hb->list, hentry)
			tfw_http_sess_remove(sess);
	}
}

static int
tfw_cfgop_sticky_secret(TfwCfgSpec *cs, TfwCfgEntry *ce)
{
	int r;
	unsigned int len = (unsigned int)strlen(ce->vals[0]);

	if (tfw_cfg_check_single_val(ce))
		return -EINVAL;
	if (len > STICKY_KEY_MAXLEN)
		return -EINVAL;

	if (len) {
		memset(tfw_sticky_key, 0, STICKY_KEY_MAXLEN);
		memcpy(tfw_sticky_key, ce->vals[0], len);
	}
	else {
		get_random_bytes(tfw_sticky_key, sizeof(tfw_sticky_key));
		len = sizeof(tfw_sticky_key);
	}

	r = crypto_shash_setkey(tfw_sticky_shash, (u8 *)tfw_sticky_key, len);
	if (r)
		return r;

	return 0;
}

static int
tfw_cfgop_sess_lifetime(TfwCfgSpec *cs, TfwCfgEntry *ce)
{
	int r;

	cs->dest = &tfw_cfg_sticky.sess_lifetime;
	r = tfw_cfg_set_int(cs, ce);
	/*
	 * "sess_lifetime 0;" means unlimited session lifetime,
	 * set tfw_cfg_sticky.sess_lifetime to maximum value.
	*/
	if (!r && !tfw_cfg_sticky.sess_lifetime)
		tfw_cfg_sticky.sess_lifetime = UINT_MAX;

	return r;
}

static int
tfw_cfg_op_jsch_parse_time(TfwCfgSpec *cs, const char *key, const char *val,
			   time_t *time)
{
	int r, int_val;

	if ((r = tfw_cfg_parse_int(val, &int_val))) {
		TFW_ERR_NL("%s: can't parse key '%s'\n", cs->name, key);
		return r;
	}
	*time = int_val * HZ / 1000;

	return 0;
}

static int
tfw_cfg_op_jsch_parse_resp_code(TfwCfgSpec *cs, const char *val)
{
	int r, int_val;

	if ((r = tfw_cfg_parse_int(val, &int_val))) {
		TFW_ERR_NL("%s: can't parse key 'resp_code'\n", cs->name);
		return r;
	}
	if ((r = tfw_cfg_check_range(int_val, 100, 599)))
		return r;
	tfw_cfg_js_ch->st_code = int_val;

	return 0;
}

static void
tfw_cfgop_jsch_set_delay_limit(TfwCfgSpec *cs, time_t limit)
{
	time_t min_limit = tfw_cfg_js_ch->delay_min + tfw_cfg_js_ch->delay_range;
	time_t warn_limit = min_limit + HZ / 10; /* 0.1 sec */
	const time_t def_limit = min_limit + HZ; /* 1 sec. */

	if (!limit) {
		tfw_cfg_js_ch->delay_limit = def_limit;

		return;
	}
	if (limit < min_limit) {
		TFW_WARN_NL("%s: delay limit is too low, "
			    "enforce it to minimum possible value "
			    "'delay_range + delay_min' (%lu)\n",
			    cs->name, min_limit * 1000 / HZ);
		tfw_cfg_js_ch->delay_limit = min_limit;

		return;
	}
	if (limit < warn_limit)
		TFW_WARN_NL("%s: delay limit is less than "
			    "'delay_range + delay_min + 100' (%lu) "
			    "and should be increased\n",
			    cs->name, warn_limit * 1000 / HZ);
	tfw_cfg_js_ch->delay_limit = limit;
}

static int
tfw_cfgop_jsch_set_body(TfwCfgSpec *cs, const char *script)
{
	char *body_data;
	size_t sz;

	body_data = tfw_http_msg_body_dup(script, &sz);
	if (!body_data) {
		kfree(tfw_cfg_js_ch);
		tfw_cfg_js_ch = NULL;
		return -ENOMEM;
	}
	tfw_cfg_js_ch->body.len = sz;
	tfw_cfg_js_ch->body.ptr = body_data;

	return 0;
}

static int
tfw_cfgop_js_challenge(TfwCfgSpec *cs, TfwCfgEntry *ce)
{
	time_t delay_limit = 0;
	int i, r;
	const char *key, *val;

	tfw_cfg_js_ch = kzalloc(sizeof(TfwCfgJsCh), GFP_KERNEL);
	if (!tfw_cfg_js_ch) {
		TFW_ERR_NL("%s: can't alloc memory\n", cs->name);
		return -ENOMEM;
	}

	if (ce->val_n > 1) {
		TFW_ERR_NL("invalid number of values; 1 possible, got: %zu\n",
			   ce->val_n);
		return -EINVAL;
	}
	TFW_CFG_ENTRY_FOR_EACH_ATTR(ce, i, key, val) {
		if (!strcasecmp(key, "delay_min")) {
			r = tfw_cfg_op_jsch_parse_time(cs, key, val,
						       &tfw_cfg_js_ch->delay_min);
			if (r)
				return r;
		} else if (!strcasecmp(key, "delay_range")) {
			r = tfw_cfg_op_jsch_parse_time(cs, key, val,
						       &tfw_cfg_js_ch->delay_range);
			if (r)
				return r;
		} else if (!strcasecmp(key, "delay_limit")) {
			r = tfw_cfg_op_jsch_parse_time(cs, key, val,
						       &delay_limit);
			if (r)
				return r;
		} else if (!strcasecmp(key, "resp_code")) {
			r = tfw_cfg_op_jsch_parse_resp_code(cs, val);
			if (r)
				return r;
		} else {
			TFW_ERR_NL("%s: unsupported argument: '%s=%s'.\n",
				   cs->name, key, val);
			return -EINVAL;
		}
	}
	if (!tfw_cfg_js_ch->delay_min) {
		TFW_ERR_NL("%s: required argument 'delay_min' not set.\n",
			   cs->name);
		return -EINVAL;
	}
	if (!tfw_cfg_js_ch->delay_range) {
		TFW_ERR_NL("%s: required argument 'delay_range' not set.\n",
			   cs->name);
		return -EINVAL;
	}
	if (!tfw_cfg_js_ch->st_code)
		tfw_cfg_js_ch->st_code = tfw_cfg_jsch_code_dflt;

	tfw_cfgop_jsch_set_delay_limit(cs, delay_limit);

	return tfw_cfgop_jsch_set_body(cs,
				       ce->val_n ? ce->vals[0] : TFW_CFG_JS_PATH);
}

static void
tfw_cfgop_js_challenge_cleanup(TfwCfgSpec *cs)
{
	if (!tfw_cfg_js_ch)
		return;

	if (tfw_cfg_js_ch->body.ptr)
		free_pages((unsigned long)tfw_cfg_js_ch->body.ptr,
			   get_order(tfw_cfg_js_ch->body.len));
	kfree(tfw_cfg_js_ch);
	tfw_cfg_js_ch = NULL;
}

static int
tfw_http_sess_cfgend(void)
{
	if (tfw_cfg_js_ch && TFW_STR_EMPTY(&tfw_cfg_sticky.name)) {
		TFW_ERR_NL("JavaScript challenge requires sticky cookies "
			   "enabled\r\n");
		return -EINVAL;
	}
	if (tfw_cfg_js_ch) {
		tfw_cfg_sticky.enforce = true;
		tfw_cfg_redirect_st_code = tfw_cfg_js_ch->st_code;
	} else {
		tfw_cfg_redirect_st_code = tfw_cfg_redirect_st_code_dflt;
	}

	return 0;
}

static int
tfw_http_sess_start(void)
{
	if (tfw_runstate_is_reconfig())
		return 0;
	tfw_cfg_sticky.enabled = !TFW_STR_EMPTY(&tfw_cfg_sticky.name);

	return 0;
}

static void
tfw_http_sess_stop(void)
{
	if (tfw_runstate_is_reconfig())
		return;
	tfw_cfg_sticky.enabled = 0;
}

static TfwCfgSpec tfw_http_sess_specs[] = {
	{
		.name = "sticky",
		.handler = tfw_cfgop_sticky,
		.cleanup = tfw_cfgop_sticky_cleanup,
		.allow_none = true,
	},
	{
		.name = "sticky_secret",
		.deflt = "\"\"",
		.handler = tfw_cfgop_sticky_secret,
		.allow_none = true,
	},
	{
		/* Value is parsed as int, set max to INT_MAX*/
		.name = "sess_lifetime",
		.deflt = "0",
		.handler = tfw_cfgop_sess_lifetime,
		.spec_ext = &(TfwCfgSpecInt) {
			.range = { 0, INT_MAX },
		},
		.allow_none = true,
	},
	{
		.name = "js_challenge",
		.handler = tfw_cfgop_js_challenge,
		.cleanup = tfw_cfgop_js_challenge_cleanup,
		.allow_none = true,
	},
	{ 0 }
};

TfwMod tfw_http_sess_mod = {
	.name	= "http_sess",
	.cfgend = tfw_http_sess_cfgend,
	.start	= tfw_http_sess_start,
	.stop	= tfw_http_sess_stop,
	.specs	= tfw_http_sess_specs,
};

int __init
tfw_http_sess_init(void)
{
	int i, ret = -ENOMEM;
	u_char *ptr;

	if ((ptr = kzalloc(STICKY_NAME_MAXLEN + 1, GFP_KERNEL)) == NULL)
		return -ENOMEM;

	tfw_cfg_sticky.name.ptr = tfw_cfg_sticky.name_eq.ptr = ptr;
	tfw_cfg_sticky.name.len = tfw_cfg_sticky.name_eq.len = 0;

	tfw_sticky_shash = crypto_alloc_shash("hmac(sha1)", 0, 0);
	if (IS_ERR(tfw_sticky_shash)) {
		pr_err("shash allocation failed\n");
		ret = (int)PTR_ERR(tfw_sticky_shash);
		goto err;
	}

	sess_cache = kmem_cache_create("tfw_sess_cache", sizeof(TfwHttpSess),
				       0, 0, NULL);
	if (!sess_cache)
		goto err_shash;

	/*
	 * Dynamically initialize hash table spinlocks to avoid lockdep leakage
	 * (see Troubleshooting in Documentation/locking/lockdep-design.txt).
	 */
	for (i = 0; i < SESS_HASH_SZ; ++i)
		spin_lock_init(&sess_hash[i].lock);

	tfw_mod_register(&tfw_http_sess_mod);

	return 0;

err_shash:
	crypto_free_shash(tfw_sticky_shash);
err:
	kfree(tfw_cfg_sticky.name.ptr);
	return ret;
}

void
tfw_http_sess_exit(void)
{
	tfw_mod_unregister(&tfw_http_sess_mod);
	kmem_cache_destroy(sess_cache);
	kfree(tfw_cfg_sticky.name.ptr);
	memset(&tfw_cfg_sticky, 0, sizeof(tfw_cfg_sticky));
	crypto_free_shash(tfw_sticky_shash);
}<|MERGE_RESOLUTION|>--- conflicted
+++ resolved
@@ -632,13 +632,8 @@
 	struct hlist_node *tmp;
 	StickyVal sv = { };
 
-<<<<<<< HEAD
 	if (!tfw_cfg_sticky.enabled || req->flags & TFW_HTTP_WHITELIST)
-		return 0;
-=======
-	if (!tfw_cfg_sticky.enabled)
 		return TFW_HTTP_SESS_SUCCESS;
->>>>>>> eda41656
 
 	if ((r = tfw_http_sticky_req_process(req, &sv)))
 		return r;
