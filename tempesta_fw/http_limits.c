--- conflicted
+++ resolved
@@ -838,13 +838,8 @@
 	}
 
 	/* Ensure that singular header fields are not duplicated. */
-<<<<<<< HEAD
 	T_FSM_STATE(Frang_Req_Hdr_FieldDup) {
-		if (req->flags & TFW_HTTP_F_FIELD_DUPENTRY) {
-=======
-	__FRANG_FSM_STATE(Frang_Req_Hdr_FieldDup) {
 		if (test_bit(TFW_HTTP_B_FIELD_DUPENTRY, req->flags)) {
->>>>>>> 814d7c9b
 			frang_msg("duplicate header field found",
 				  &FRANG_ACC2CLI(ra)->addr, "\n");
 			r = TFW_BLOCK;
