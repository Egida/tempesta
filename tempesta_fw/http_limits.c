--- conflicted
+++ resolved
@@ -720,13 +720,7 @@
 	struct sk_buff *head_skb = req->msg.skb_head;
 	unsigned int hchnk_cnt = fg_cfg->http_hchunk_cnt;
 
-<<<<<<< HEAD
-	BUG_ON(!ra);
-	BUG_ON(req != container_of(req->stream->msg, TfwHttpReq, msg));
-	frang_dbg("check request for client %s, acc=%p\n",
-=======
 	frang_dbg("check incomplete request headers for client %s, acc=%p\n",
->>>>>>> 8fe6b332
 		  &FRANG_ACC2CLI(ra)->addr, ra);
 	/*
 	 * There's no need to check for header timeout if this is the very
