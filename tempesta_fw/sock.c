--- conflicted
+++ resolved
@@ -144,17 +144,7 @@
 	SS_DBG("%s: sk %p, sk->sk_socket %p, state (%s)\n",
 		__FUNCTION__, sk, sk->sk_socket, ss_statename[sk->sk_state]);
 
-<<<<<<< HEAD
 	/* Synchronize concurrent socket writing in different softirqs. */
-=======
-	/*
-	 * TODO do not enter the function if the socket isn't in appropriate
-	 * state, for details see
-	 * https://github.com/natsys/tempesta/pull/237#discussion_r38937948
-	 */
-
-	/* Synchronize concurrent socket writting in different softirqs. */
->>>>>>> 0fd895e8
 	bh_lock_sock_nested(sk);
 
 	if (unlikely(!ss_can_send(sk)))
@@ -461,18 +451,11 @@
 static void
 ss_droplink(struct sock *sk)
 {
-<<<<<<< HEAD
-=======
-	/* sk->sk_user_data may be zeroed here. It's a valid case that may
-	 * occur when classifier has blocked a connection. connection_drop()
-	 * callback is not called in that case.
+	/*
+	 * sk->sk_user_data may be zeroed here. It's a valid case
+	 * that may occur when classifier has blocked a connection.
+	 * connection_drop() callback is not called in that case.
 	 */
-
-	write_lock(&sk->sk_callback_lock);
-	SS_CALL(connection_drop, sk);
-	write_unlock(&sk->sk_callback_lock);
-
->>>>>>> 0fd895e8
 	ss_do_close(sk);
 	SS_CALL(connection_drop, sk);
 }
@@ -1045,8 +1028,6 @@
 int
 ss_connect(struct sock *sk, struct sockaddr *uaddr, int uaddr_len, int flags)
 {
-	int err;
-
 	BUG_ON((sk->sk_family != AF_INET) && (sk->sk_family != AF_INET6));
 	BUG_ON((uaddr->sa_family != AF_INET) && (uaddr->sa_family != AF_INET6));
 
@@ -1054,17 +1035,8 @@
 		return -EINVAL;
 	if (sk->sk_state != TCP_CLOSE)
 		return -EISCONN;
-<<<<<<< HEAD
-	if ((err = sk->sk_prot->connect(sk, uaddr, uaddr_len)) != 0)
-		return err;
-=======
-
-	err = sk->sk_prot->connect(sk, uaddr, uaddr_len);
-	if (err)
-		return err;
-
->>>>>>> 0fd895e8
-	return 0;
+
+	return sk->sk_prot->connect(sk, uaddr, uaddr_len);
 }
 EXPORT_SYMBOL(ss_connect);
 
