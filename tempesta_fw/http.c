/**
 *		Tempesta FW
 *
 * Copyright (C) 2014 NatSys Lab. (info@natsys-lab.com).
 * Copyright (C) 2015-2018 Tempesta Technologies, Inc.
 *
 * This program is free software; you can redistribute it and/or modify it
 * under the terms of the GNU General Public License as published by
 * the Free Software Foundation; either version 2 of the License,
 * or (at your option) any later version.
 *
 * This program is distributed in the hope that it will be useful, but WITHOUT
 * ANY WARRANTY; without even the implied warranty of MERCHANTABILITY or
 * FITNESS FOR A PARTICULAR PURPOSE.
 * See the GNU General Public License for more details.
 *
 * You should have received a copy of the GNU General Public License along with
 * this program; if not, write to the Free Software Foundation, Inc., 59
 * Temple Place - Suite 330, Boston, MA 02111-1307, USA.
 */
#include <linux/string.h>
#include <linux/vmalloc.h>

#include "cache.h"
#include "classifier.h"
#include "client.h"
#include "hash.h"
#include "http_msg.h"
#include "http_sess.h"
#include "log.h"
#include "procfs.h"
#include "server.h"
#include "tls.h"
#include "apm.h"

#include "sync_socket.h"

#define RESP_BUF_LEN			128
static DEFINE_PER_CPU(char[RESP_BUF_LEN], g_buf);
int ghprio; /* GFSM hook priority. */

unsigned short tfw_blk_flags = TFW_BLK_ERR_REPLY;

#define S_CRLFCRLF		"\r\n\r\n"
#define S_HTTP			"http://"

#define S_0			"HTTP/1.1 "
#define S_200			"HTTP/1.1 200 OK"
#define S_302			"HTTP/1.1 302 Found"
#define S_304			"HTTP/1.1 304 Not Modified"
#define S_400			"HTTP/1.1 400 Bad Request"
#define S_403			"HTTP/1.1 403 Forbidden"
#define S_404			"HTTP/1.1 404 Not Found"
#define S_412			"HTTP/1.1 412 Precondition Failed"
#define S_500			"HTTP/1.1 500 Internal Server Error"
#define S_502			"HTTP/1.1 502 Bad Gateway"
#define S_503			"HTTP/1.1 503 Service Unavailable"
#define S_504			"HTTP/1.1 504 Gateway Timeout"

#define S_F_HOST		"Host: "
#define S_F_DATE		"Date: "
#define S_F_CONTENT_LENGTH	"Content-Length: "
#define S_F_LOCATION		"Location: "
#define S_F_CONNECTION		"Connection: "
#define S_F_ETAG		"ETag: "
#define S_F_RETRY_AFTER		"Retry-After: "

#define S_V_DATE		"Sun, 06 Nov 1994 08:49:37 GMT"
#define S_V_CONTENT_LENGTH	"9999"
#define S_V_CONN_CLOSE		"close"
#define S_V_CONN_KA		"keep-alive"
#define S_V_RETRY_AFTER		"10"

#define S_H_CONN_KA		S_F_CONNECTION S_V_CONN_KA S_CRLFCRLF
#define S_H_CONN_CLOSE		S_F_CONNECTION S_V_CONN_CLOSE S_CRLFCRLF

#define S_200_PART_01		S_200 S_CRLF S_F_DATE
#define S_200_PART_02		S_CRLF S_F_CONTENT_LENGTH "0" S_CRLF
#define S_400_PART_01		S_400 S_CRLF S_F_DATE
#define S_400_PART_02		S_CRLF S_F_CONTENT_LENGTH "0" S_CRLF
#define S_403_PART_01		S_403 S_CRLF S_F_DATE
#define S_403_PART_02		S_CRLF S_F_CONTENT_LENGTH "0" S_CRLF
#define S_404_PART_01		S_404 S_CRLF S_F_DATE
#define S_404_PART_02		S_CRLF S_F_CONTENT_LENGTH "0" S_CRLF
#define S_412_PART_01		S_412 S_CRLF S_F_DATE
#define S_412_PART_02		S_CRLF S_F_CONTENT_LENGTH "0" S_CRLF
#define S_500_PART_01		S_500 S_CRLF S_F_DATE
#define S_500_PART_02		S_CRLF S_F_CONTENT_LENGTH "0" S_CRLF
#define S_502_PART_01		S_502 S_CRLF S_F_DATE
#define S_502_PART_02		S_CRLF S_F_CONTENT_LENGTH "0" S_CRLF
#define S_503_PART_01		S_503 S_CRLF S_F_DATE
#define S_503_PART_02		S_CRLF S_F_CONTENT_LENGTH "0" S_CRLF \
				S_F_RETRY_AFTER S_V_RETRY_AFTER S_CRLF
#define S_504_PART_01		S_504 S_CRLF S_F_DATE
#define S_504_PART_02		S_CRLF S_F_CONTENT_LENGTH "0" S_CRLF

/*
 * Array with predefined response data
 */
static TfwStr http_predef_resps[RESP_NUM] = {
	[RESP_200] = {
		.ptr = (TfwStr []){
			{ .ptr = S_200_PART_01, .len = SLEN(S_200_PART_01) },
			{ .ptr = NULL, .len = SLEN(S_V_DATE) },
			{ .ptr = S_200_PART_02, .len = SLEN(S_200_PART_02) },
			{ .ptr = S_CRLF, .len = SLEN(S_CRLF) },
			{ .ptr = NULL, .len = 0 },
		},
		.len = SLEN(S_200_PART_01 S_V_DATE S_200_PART_02 S_CRLF),
		.flags = 5 << TFW_STR_CN_SHIFT
	},
	/* Response has invalid syntax, client shouldn't repeat it. */
	[RESP_400] = {
		.ptr = (TfwStr []){
			{ .ptr = S_400_PART_01, .len = SLEN(S_400_PART_01) },
			{ .ptr = NULL, .len = SLEN(S_V_DATE) },
			{ .ptr = S_400_PART_02, .len = SLEN(S_400_PART_02) },
			{ .ptr = S_CRLF, .len = SLEN(S_CRLF) },
			{ .ptr = NULL, .len = 0 },
		},
		.len = SLEN(S_400_PART_01 S_V_DATE S_400_PART_02 S_CRLF),
		.flags = 5 << TFW_STR_CN_SHIFT
	},
	/* Response is syntactically valid, but refuse to authorize it. */
	[RESP_403] = {
		.ptr = (TfwStr []){
			{ .ptr = S_403_PART_01, .len = SLEN(S_403_PART_01) },
			{ .ptr = NULL, .len = SLEN(S_V_DATE) },
			{ .ptr = S_403_PART_02, .len = SLEN(S_403_PART_02) },
			{ .ptr = S_CRLF, .len = SLEN(S_CRLF) },
			{ .ptr = NULL, .len = 0 },
		},
		.len = SLEN(S_403_PART_01 S_V_DATE S_403_PART_02 S_CRLF),
		.flags = 5 << TFW_STR_CN_SHIFT
	},
	/* Can't find the requested resource. */
	[RESP_404] = {
		.ptr = (TfwStr []){
			{ .ptr = S_404_PART_01, .len = SLEN(S_404_PART_01) },
			{ .ptr = NULL, .len = SLEN(S_V_DATE) },
			{ .ptr = S_404_PART_02, .len = SLEN(S_404_PART_02) },
			{ .ptr = S_CRLF, .len = SLEN(S_CRLF) },
			{ .ptr = NULL, .len = 0 },
		},
		.len = SLEN(S_404_PART_01 S_V_DATE S_404_PART_02 S_CRLF),
		.flags = 5 << TFW_STR_CN_SHIFT
	},
	[RESP_412] = {
		.ptr = (TfwStr []){
			{ .ptr = S_412_PART_01, .len = SLEN(S_412_PART_01) },
			{ .ptr = NULL, .len = SLEN(S_V_DATE) },
			{ .ptr = S_412_PART_02, .len = SLEN(S_412_PART_02) },
			{ .ptr = S_CRLF, .len = SLEN(S_CRLF) },
			{ .ptr = NULL, .len = 0 },
		},
		.len = SLEN(S_412_PART_01 S_V_DATE S_412_PART_02 S_CRLF),
		.flags = 5 << TFW_STR_CN_SHIFT
	},
	/* Internal error in TempestaFW. */
	[RESP_500] = {
		.ptr = (TfwStr []){
			{ .ptr = S_500_PART_01, .len = SLEN(S_500_PART_01) },
			{ .ptr = NULL, .len = SLEN(S_V_DATE) },
			{ .ptr = S_500_PART_02, .len = SLEN(S_500_PART_02) },
			{ .ptr = S_CRLF, .len = SLEN(S_CRLF) },
			{ .ptr = NULL, .len = 0 },
		},
		.len = SLEN(S_500_PART_01 S_V_DATE S_500_PART_02 S_CRLF),
		.flags = 5 << TFW_STR_CN_SHIFT
	},
	/* Error (syntax or network) while receiving request from backend. */
	[RESP_502] = {
		.ptr = (TfwStr []){
			{ .ptr = S_502_PART_01, .len = SLEN(S_502_PART_01) },
			{ .ptr = NULL, .len = SLEN(S_V_DATE) },
			{ .ptr = S_502_PART_02, .len = SLEN(S_502_PART_02) },
			{ .ptr = S_CRLF, .len = SLEN(S_CRLF) },
			{ .ptr = NULL, .len = 0 },
		},
		.len = SLEN(S_502_PART_01 S_V_DATE S_502_PART_02 S_CRLF),
		.flags = 5 << TFW_STR_CN_SHIFT
	},
	/*
	 * Sticky cookie or JS challenge failed, refuse to serve the client.
	 * Add Retry-After header, normal browser will repeat the request
	 * after given time, 10s by default.
	 */
	[RESP_503] = {
		.ptr = (TfwStr []){
			{ .ptr = S_503_PART_01, .len = SLEN(S_503_PART_01) },
			{ .ptr = NULL, .len = SLEN(S_V_DATE) },
			{ .ptr = S_503_PART_02, .len = SLEN(S_503_PART_02) },
			{ .ptr = S_CRLF, .len = SLEN(S_CRLF) },
			{ .ptr = NULL, .len = 0 },
		},
		.len = SLEN(S_503_PART_01 S_V_DATE S_503_PART_02 S_CRLF),
		.flags = 5 << TFW_STR_CN_SHIFT
	},
	/* Can't get a response in time. */
	[RESP_504] = {
		.ptr = (TfwStr []){
			{ .ptr = S_504_PART_01, .len = SLEN(S_504_PART_01) },
			{ .ptr = NULL, .len = SLEN(S_V_DATE) },
			{ .ptr = S_504_PART_02, .len = SLEN(S_504_PART_02) },
			{ .ptr = S_CRLF, .len = SLEN(S_CRLF) },
			{ .ptr = NULL, .len = 0 },
		},
		.len = SLEN(S_504_PART_01 S_V_DATE S_504_PART_02 S_CRLF),
		.flags = 5 << TFW_STR_CN_SHIFT
	}
};

/*
 * Chunks for various message parts in @http_predef_resps array
 * have predefined positions:
 * 1: Start line,
 * 2: Date,
 * 3: Content-Length header,
 * 4: CRLF,
 * 5: Message body.
 * Some position-dependent macros specific to @http_predef_resps
 * are defined below.
 */
#define TFW_STR_START_CH(msg)	__TFW_STR_CH(msg, 0)
#define TFW_STR_DATE_CH(msg)	__TFW_STR_CH(msg, 1)
#define TFW_STR_CLEN_CH(msg)	__TFW_STR_CH(msg, 2)
#define TFW_STR_CRLF_CH(msg)	__TFW_STR_CH(msg, 3)
#define TFW_STR_BODY_CH(msg)	__TFW_STR_CH(msg, 4)

/*
 * Two static TfwStr structures are needed due to have the opportunity
 * to set separately one page body, e.g. for 500 answer, and another
 * page body - for the remaining 5xx answers.
 */
static TfwStr http_4xx_resp_body = {
	.ptr = (TfwStr []){
		{ .ptr = NULL, .len = 0 },
		{ .ptr = NULL, .len = 0 },
	},
	.len = 0,
};
static TfwStr http_5xx_resp_body = {
	.ptr = (TfwStr []){
		{ .ptr = NULL, .len = 0 },
		{ .ptr = NULL, .len = 0 },
	},
	.len = 0,
};

/*
 * Prepare current date in the format required for HTTP "Date:"
 * header field. See RFC 2616 section 3.3.
 */
static void
tfw_http_prep_date_from(char *buf, time_t date)
{
	struct tm tm;
	char *ptr = buf;

	static const char * const wday[] =
		{ "Sun, ", "Mon, ", "Tue, ",
		  "Wed, ", "Thu, ", "Fri, ", "Sat, " };
	static const char * const month[] =
		{ " Jan ", " Feb ", " Mar ", " Apr ", " May ", " Jun ",
		  " Jul ", " Aug ", " Sep ", " Oct ", " Nov ", " Dec " };

#define PRINT_2DIGIT(p, n)			\
	*p++ = (n <= 9) ? '0' : '0' + n / 10;	\
	*p++ = '0' + n % 10;

	time_to_tm(date, 0, &tm);

	memcpy(ptr, wday[tm.tm_wday], 5);
	ptr += 5;
	PRINT_2DIGIT(ptr, tm.tm_mday);
	memcpy(ptr, month[tm.tm_mon], 5);
	ptr += 5;
	PRINT_2DIGIT(ptr, (tm.tm_year + 1900) / 100);
	PRINT_2DIGIT(ptr, (tm.tm_year + 1900) % 100);
	*ptr++ = ' ';
	PRINT_2DIGIT(ptr, tm.tm_hour);
	*ptr++ = ':';
	PRINT_2DIGIT(ptr, tm.tm_min);
	*ptr++ = ':';
	PRINT_2DIGIT(ptr, tm.tm_sec);
	memcpy(ptr, " GMT", 4);
#undef PRINT_2DIGIT
}

static inline void
tfw_http_prep_date(char *buf)
{
	tfw_http_prep_date_from(buf, tfw_current_timestamp());
}

unsigned long tfw_hash_str(const TfwStr *str);

#define S_REDIR_302	S_302 S_CRLF
#define S_REDIR_503	S_503 S_CRLF
#define S_REDIR_GEN	" Redirection" S_CRLF
#define S_REDIR_P_01	S_F_DATE
#define S_REDIR_P_02	S_CRLF S_F_LOCATION
#define S_REDIR_P_03	S_CRLF S_F_SET_COOKIE
#define S_REDIR_KEEP	S_CRLF S_F_CONNECTION S_V_CONN_KA S_CRLF
#define S_REDIR_CLOSE	S_CRLF S_F_CONNECTION S_V_CONN_CLOSE S_CRLF
#define S_REDIR_C_LEN	S_F_CONTENT_LENGTH "0" S_CRLFCRLF
/**
 * The response redirects the client to the same URI as the original request,
 * but it includes 'Set-Cookie:' header field that sets Tempesta sticky cookie.
 * If JS challenge is enabled, then body contained JS challenge is provided.
 * Body string contains the 'Content-Legth' header, CRLF and body itself.
 */
int
tfw_http_prep_redirect(TfwHttpMsg *resp, TfwHttpReq *req, unsigned short status,
		       TfwStr *cookie, TfwStr *body)
{
	size_t data_len;
	int conn_flag = req->flags & __TFW_HTTP_CONN_MASK, ret = 0;
	TfwMsgIter it;
	static TfwStr rh_302 = {
		.ptr = S_REDIR_302, .len = SLEN(S_REDIR_302) };
	static TfwStr rh_503 = {
		.ptr = S_REDIR_503, .len = SLEN(S_REDIR_503) };
	TfwStr rh_gen = {
		.ptr = (TfwStr []){
			{ .ptr = S_0, .len = SLEN(S_0) },
			{ .ptr = (*this_cpu_ptr(&g_buf) + RESP_BUF_LEN / 2),
			  .len = 3 },
			{ .ptr = S_REDIR_GEN, .len = SLEN(S_REDIR_GEN) }
		},
		.len = SLEN(S_0 S_REDIR_GEN) + 3,
		.flags = 3 << TFW_STR_CN_SHIFT
	};
	TfwStr h_common_1 = {
		.ptr = (TfwStr []){
			{ .ptr = S_REDIR_P_01, .len = SLEN(S_REDIR_P_01) },
			{ .ptr = *this_cpu_ptr(&g_buf), .len = SLEN(S_V_DATE) },
			{ .ptr = S_REDIR_P_02, .len = SLEN(S_REDIR_P_02) }
		},
		.len = SLEN(S_REDIR_P_01 S_V_DATE S_REDIR_P_02),
		.flags = 3 << TFW_STR_CN_SHIFT
	};
	static TfwStr h_common_2 = {
		.ptr = S_REDIR_P_03, .len = SLEN(S_REDIR_P_03) };
	static TfwStr crlf = {
		.ptr = S_CRLF, .len = SLEN(S_CRLF) };
	static TfwStr crlf_keep = {
		.ptr = S_REDIR_KEEP, .len = SLEN(S_REDIR_KEEP) };
	static TfwStr crlf_close = {
		.ptr = S_REDIR_CLOSE, .len = SLEN(S_REDIR_CLOSE) };
	static TfwStr c_len_crlf = {
		.ptr = S_REDIR_C_LEN, .len = SLEN(S_REDIR_C_LEN) };
	TfwStr host, *rh, *cookie_crlf = &crlf, *r_end;

	if (status == 302) {
		rh = &rh_302;
	} else if (status == 503) {
		rh = &rh_503;
	} else {
		tfw_ultoa(status, __TFW_STR_CH(&rh_gen, 1)->ptr, 3);
		rh = &rh_gen;
	}
	if (body)
		r_end = body;
	else
		r_end = &c_len_crlf;

	tfw_http_msg_clnthdr_val(&req->h_tbl->tbl[TFW_HTTP_HDR_HOST],
				 TFW_HTTP_HDR_HOST, &host);
	if (TFW_STR_EMPTY(&host))
		host = req->host;

	/* Set "Connection:" header field if needed. */
	if (conn_flag == TFW_HTTP_CONN_CLOSE)
		cookie_crlf = &crlf_close;
	else if (conn_flag == TFW_HTTP_CONN_KA)
		cookie_crlf = &crlf_keep;

	/* Add variable part of data length to get the total */
	data_len = rh->len + h_common_1.len;
	data_len += host.len ? host.len + SLEN(S_HTTP) : 0;
	data_len += req->uri_path.len + h_common_2.len + cookie->len;
	data_len += cookie_crlf->len + r_end->len;

	if (tfw_http_msg_setup(resp, &it, data_len))
		return TFW_BLOCK;

	tfw_http_prep_date(__TFW_STR_CH(&h_common_1, 1)->ptr);

	ret = tfw_http_msg_write(&it, resp, rh);
	ret = tfw_http_msg_write(&it, resp, &h_common_1);
	/*
	 * HTTP/1.0 may have no host part, so we create relative URI.
	 * See RFC 1945 9.3 and RFC 7231 7.1.2.
	 */
	if (host.len) {
		static TfwStr proto = { .ptr = S_HTTP, .len = SLEN(S_HTTP) };
		ret |= tfw_http_msg_write(&it, resp, &proto);
		ret |= tfw_http_msg_write(&it, resp, &host);
	}
	ret |= tfw_http_msg_write(&it, resp, &req->uri_path);
	ret |= tfw_http_msg_write(&it, resp, &h_common_2);
	ret |= tfw_http_msg_write(&it, resp, cookie);
	ret |= tfw_http_msg_write(&it, resp, cookie_crlf);
	ret |= tfw_http_msg_write(&it, resp, r_end);

	return ret;
}

#define S_304_PART_01	S_304 S_CRLF
#define S_304_KEEP	S_F_CONNECTION S_V_CONN_KA S_CRLF
#define S_304_CLOSE	S_F_CONNECTION S_V_CONN_CLOSE S_CRLF
/*
 * HTTP 304 response: Not Modified.
 */
int
tfw_http_prep_304(TfwHttpMsg *resp, TfwHttpReq *req, void *msg_it,
		  size_t hdrs_size)
{
	size_t data_len = SLEN(S_304_PART_01);
	TfwMsgIter *it = (TfwMsgIter *)msg_it;
	int conn_flag = req->flags & __TFW_HTTP_CONN_MASK, ret = 0;
	static TfwStr rh = {
		.ptr = S_304_PART_01, .len = SLEN(S_304_PART_01) };
	static TfwStr crlf_keep = {
		.ptr = S_304_KEEP, .len = SLEN(S_304_KEEP) };
	static TfwStr crlf_close = {
		.ptr = S_304_CLOSE, .len = SLEN(S_304_CLOSE) };
	TfwStr *end = NULL;

	/* Set "Connection:" header field if needed. */
	if (conn_flag == TFW_HTTP_CONN_CLOSE)
		end = &crlf_close;
	else if (conn_flag == TFW_HTTP_CONN_KA)
		end = &crlf_keep;

	/* Add variable part of data length to get the total */
	data_len += hdrs_size;
	if (end)
		data_len += end->len;

	if (tfw_http_msg_setup(resp, it, data_len))
		return TFW_BLOCK;

	ret = tfw_http_msg_write(it, resp, &rh);
	if (end)
		ret |= tfw_http_msg_write(it, resp, end);

	TFW_DBG("Send HTTP 304 response\n");

	return ret ? TFW_BLOCK : TFW_PASS;
}

/*
 * Free an HTTP message.
 * Also, free the connection instance if there's no more references.
 *
 * This function should be used anytime when there's a chance that
 * a connection instance may belong to multiple messages, which is
 * almost always. If a connection is suddenly closed then it still
 * can be safely dereferenced and used in the code.
 * In rare cases we're sure that a connection instance in a message
 * doesn't have multiple users. For example, when an error response
 * is prepared and sent by Tempesta, that HTTP message does not need
 * a connection instance. The message is then immediately destroyed,
 * and a simpler tfw_http_msg_free() can be used for that.
 *
 * NOTE: @hm->conn may be NULL if @hm is the response that was served
 * from cache.
 */
static void
tfw_http_conn_msg_free(TfwHttpMsg *hm)
{
	if (unlikely(!hm))
		return;

	if (hm->conn) {
		/*
		 * Unlink the connection while there is at least one
		 * reference. Use atomic exchange to avoid races with
		 * new messages arriving on the connection.
		 */
		__cmpxchg((unsigned long *)&hm->conn->msg, (unsigned long)hm,
			  0UL, sizeof(long));
		tfw_connection_put(hm->conn);
	}

	tfw_http_msg_free(hm);
}

/*
 * Free request after removing it from seq_queue. This function is
 * needed in cases when response is not sent to client for some reasons.
 */
static inline void
tfw_http_conn_req_clean(TfwHttpReq *req)
{
	spin_lock(&((TfwCliConn *)req->conn)->seq_qlock);
	if (likely(!list_empty(&req->msg.seq_list)))
		list_del_init(&req->msg.seq_list);
	spin_unlock(&((TfwCliConn *)req->conn)->seq_qlock);
	tfw_http_conn_msg_free((TfwHttpMsg *)req);
}

/*
 * Close the client connection and free unpaired request. This function
 * is needed for cases when we cannot prepare response for this request.
 * As soon as request is not linked with any response, sending to that
 * client stops starting with that request, because that creates
 * a "hole" in the chain of requests -- a request without a response.
 * Subsequent responses cannot be sent to the client until that
 * hole is closed, which at this point will never happen. To solve
 * this situation there is no choice but to close client connection.
 *
 * Note: As a consequence of closing a client connection on error of
 * preparing a response, it's possible that some already prepared
 * responses will not be sent to the client. That depends on the
 * order in which CPUs close the connection and call tfw_http_resp_fwd().
 * This is the intended behaviour. The goal is to free some memory
 * at the cost of dropping a few clients, so that Tempesta can
 * continue working.
 */
void
tfw_http_resp_build_error(TfwHttpReq *req)
{
	ss_close_sync(req->conn->sk, true);
	tfw_http_conn_req_clean(req);
	TFW_INC_STAT_BH(clnt.msgs_otherr);
}

/*
 * Perform operations common to sending an error response to a client.
 * Set current date in the header of an HTTP error response, and set
 * the "Connection:" header field if it was present in the request.
 * If memory allocation error or message setup errors occurred, then
 * client connection should be closed, because response-request
 * pairing for pipelined requests is violated.
 *
 * NOTE: This function expects the predefined order of chunks in @msg:
 * the fourth chunk must be CRLF.
 */
void
tfw_http_send_resp(TfwHttpReq *req, resp_code_t code)
{
	TfwMsgIter it;
	TfwHttpMsg *hmresp;
	TfwStr *date, *crlf, *body;
	int conn_flag = req->flags & __TFW_HTTP_CONN_MASK;
	TfwStr msg = {
		.ptr = (TfwStr []){ {}, {}, {}, {}, {} },
		.len = 0,
		.flags = 5 << TFW_STR_CN_SHIFT
	};

	if (tfw_strcpy_desc(&msg, &http_predef_resps[code]))
		return;

	crlf = TFW_STR_CRLF_CH(&msg);
	if (conn_flag) {
		unsigned long crlf_len = crlf->len;
		if (conn_flag == TFW_HTTP_CONN_KA) {
			crlf->ptr = S_H_CONN_KA;
			crlf->len = SLEN(S_H_CONN_KA);
		} else {
			crlf->ptr = S_H_CONN_CLOSE;
			crlf->len = SLEN(S_H_CONN_CLOSE);
		}
		msg.len += crlf->len - crlf_len;
	}

	if (!(hmresp = tfw_http_msg_alloc_light(Conn_Srv)))
		goto err_create;
	if (tfw_http_msg_setup(hmresp, &it, msg.len))
		goto err_setup;

	body = TFW_STR_BODY_CH(&msg);
	date = TFW_STR_DATE_CH(&msg);
	date->ptr = *this_cpu_ptr(&g_buf);
	tfw_http_prep_date(date->ptr);
	if (!body->ptr)
		__TFW_STR_CHUNKN_SET(&msg, 4);

	if (tfw_http_msg_write(&it, hmresp, &msg))
		goto err_setup;

	tfw_http_resp_fwd(req, (TfwHttpResp *)hmresp);

	return;
err_setup:
	TFW_DBG2("%s: Response message allocation error: conn=[%p]\n",
		 __func__, req->conn);
	tfw_http_msg_free(hmresp);
err_create:
	tfw_http_resp_build_error(req);
}

/*
 * SKB data is needed for calculation of a cache key from fields of
 * a request. It's also needed when a request may need to be re-sent.
 * In all other cases it can just be passed to the network layer.
 *
 * However, at this time requests may always be re-sent in case of
 * a connection failure. There's no option to prohibit re-sending.
 * Thus, request's SKB can't be passed to the network layer until
 * certain changes are implemented. For now there's no choice but
 * make a copy of requests's SKBs in SS layer.
 *
 * TODO: Making a copy of each SKB _IS BAD_. See issues #391 and #488.
 *
 */
static inline void
tfw_http_req_init_ss_flags(TfwSrvConn *srv_conn, TfwHttpReq *req)
{
	((TfwMsg *)req)->ss_flags |= SS_F_KEEP_SKB;
}

static inline void
tfw_http_resp_init_ss_flags(TfwHttpResp *resp, const TfwHttpReq *req)
{
	if (req->flags & (TFW_HTTP_CONN_CLOSE | TFW_HTTP_SUSPECTED))
		((TfwMsg *)resp)->ss_flags |= SS_F_CONN_CLOSE;
}

/*
 * Check if a request is non-idempotent.
 */
static inline bool
tfw_http_req_is_nip(TfwHttpReq *req)
{
	return (req->flags & TFW_HTTP_NON_IDEMP);
}

/*
 * Reset the flag saying that @srv_conn has non-idempotent requests.
 */
static inline void
tfw_http_conn_nip_reset(TfwSrvConn *srv_conn)
{
	if (list_empty(&srv_conn->nip_queue))
		clear_bit(TFW_CONN_B_HASNIP, &srv_conn->flags);
}

/*
 * Put @req on the list of non-idempotent requests in @srv_conn.
 * Raise the flag saying that @srv_conn has non-idempotent requests.
 */
static inline void
tfw_http_req_nip_enlist(TfwSrvConn *srv_conn, TfwHttpReq *req)
{
	BUG_ON(!list_empty(&req->nip_list));
	list_add_tail(&req->nip_list, &srv_conn->nip_queue);
	set_bit(TFW_CONN_B_HASNIP, &srv_conn->flags);
}

/*
 * Remove @req from the list of non-idempotent requests in @srv_conn.
 * If it is the last request on the list, then clear the flag saying
 * that @srv_conn has non-idempotent requests.
 *
 * Does nothing if @req is NOT on the list.
 */
static inline void
tfw_http_req_nip_delist(TfwSrvConn *srv_conn, TfwHttpReq *req)
{
	if (!list_empty(&req->nip_list)) {
		list_del_init(&req->nip_list);
		tfw_http_conn_nip_reset(srv_conn);
	}
}

/*
 * Remove idempotent requests from the list of non-idempotent requests
 * in @srv_conn. A non-idempotent request may become idempotent when
 * another request is received from a client before a response to the
 * non-idempotent request is forwarded to the client. See the comment
 * to tfw_http_req_add_seq_queue().
 */
static inline void
tfw_http_conn_nip_adjust(TfwSrvConn *srv_conn)
{
	TfwHttpReq *req, *tmp;

	list_for_each_entry_safe(req, tmp, &srv_conn->nip_queue, nip_list)
		if (!tfw_http_req_is_nip(req)) {
			BUG_ON(list_empty(&req->nip_list));
			list_del_init(&req->nip_list);
		}
	tfw_http_conn_nip_reset(srv_conn);
}

/*
 * Tell if the server connection's forwarding queue is on hold.
 * It's on hold it the request that was sent last was non-idempotent.
 */
static inline bool
tfw_http_conn_on_hold(TfwSrvConn *srv_conn)
{
	TfwHttpReq *req_sent = (TfwHttpReq *)srv_conn->msg_sent;

	BUG_ON(!(TFW_CONN_TYPE(srv_conn) & Conn_Srv));
	return (req_sent && tfw_http_req_is_nip(req_sent));
}

/*
 * Tell if the server connection's forwarding queue is drained.
 * It's drained if there're no requests in the queue after the
 * request that was sent last.
 */
static inline bool
tfw_http_conn_drained(TfwSrvConn *srv_conn)
{
	struct list_head *fwd_queue = &srv_conn->fwd_queue;
	TfwHttpReq *req_sent = (TfwHttpReq *)srv_conn->msg_sent;

	BUG_ON(!(TFW_CONN_TYPE(srv_conn) & Conn_Srv));

	if (list_empty(fwd_queue))
		return true;
	if (!req_sent)
		return false;
	if (list_is_last(&req_sent->fwd_list, fwd_queue))
		return true;
	return false;
}

/*
 * Tell if the server connection's forwarding queue has requests
 * that need to be forwarded.
 */
static inline bool
tfw_http_conn_need_fwd(TfwSrvConn *srv_conn)
{
	return (!tfw_http_conn_on_hold(srv_conn)
		&& !tfw_http_conn_drained(srv_conn));
}

/*
 * Get the request that is previous to @srv_conn->msg_sent.
 */
static inline TfwMsg *
__tfw_http_conn_msg_sent_prev(TfwSrvConn *srv_conn)
{
	TfwHttpReq *req_sent = (TfwHttpReq *)srv_conn->msg_sent;

	BUG_ON(!req_sent);
	/*
	 * There is list_is_last() function in the Linux kernel,
	 * but there is no list_is_first(). The condition below
	 * is an implementation of list_is_first().
	 */
	return (srv_conn->fwd_queue.next == &req_sent->fwd_list) ?
		NULL : (TfwMsg *)list_prev_entry(req_sent, fwd_list);
}

/*
 * Remove @req from the server connection's forwarding queue.
 */
static inline void
tfw_http_req_delist(TfwSrvConn *srv_conn, TfwHttpReq *req)
{
	tfw_http_req_nip_delist(srv_conn, req);
	list_del_init(&req->fwd_list);
	srv_conn->qsize--;
}

/*
 * Common actions in case of an error while forwarding requests.
 * Erroneous requests are removed from the forwarding queue and placed
 * in @equeue. The error code and the reason for an error response are
 * saved as well.
 */
static inline void
__tfw_http_req_error(TfwHttpReq *req, struct list_head *equeue,
		     unsigned short status, const char *reason)
{
	list_add_tail(&req->fwd_list, equeue);
	req->httperr.status = status;
	req->httperr.reason = reason;
}

static inline void
tfw_http_req_error(TfwSrvConn *srv_conn, TfwHttpReq *req,
		   struct list_head *equeue, unsigned short status,
		   const char *reason)
{
	tfw_http_req_delist(srv_conn, req);
	__tfw_http_req_error(req, equeue, status, reason);
}

static inline resp_code_t
tfw_http_enum_resp_code(int status)
{
	switch(status) {
	case 200:
		return RESP_200;
	case 400:
		return RESP_400;
	case 403:
		return RESP_403;
	case 404:
		return RESP_404;
	case 412:
		return RESP_412;
	case 500:
		return RESP_500;
	case 502:
		return RESP_502;
	case 503:
		return RESP_503;
	case 504:
		return RESP_504;
	default:
		return RESP_NUM;
	}
}

static inline void
tfw_http_error_resp_switch(TfwHttpReq *req, int status, const char *reason)
{
	resp_code_t code = tfw_http_enum_resp_code(status);
	if (code == RESP_NUM) {
		TFW_WARN("Unexpected response error code: [%d]\n", status);
		tfw_http_send_resp(req, RESP_500);
		return;
	}

	tfw_http_send_resp(req, code);
}

static bool
tfw_http_hm_suspend(TfwHttpResp *resp, TfwServer *srv)
{
	unsigned long old_flags, flags = READ_ONCE(srv->flags);

#define TFW_WARN_SUSPEND(status, addr_ptr)				\
	TFW_WITH_ADDR_FMT(addr_ptr, addr,				\
			  TFW_WARN("server '%s' has been suspended:"	\
				   " limit for bad responses (status:"	\
				   " '%u') is exceeded\n", addr, status))
	if (!(flags & TFW_SRV_F_HMONITOR))
		return true;

	if (!tfw_apm_hm_srv_limit(resp->status, srv->apmref))
		return false;

	do {
		old_flags = cmpxchg(&srv->flags, flags,
				    flags | TFW_SRV_F_SUSPEND);
		if (likely(old_flags == flags)) {
			TFW_WARN_SUSPEND(resp->status, &srv->addr);
			break;
		}
		flags = old_flags;
	} while (flags & TFW_SRV_F_HMONITOR);
#undef TFW_WARN_SUSPEND
	return true;
}

static void
tfw_http_hm_control(TfwHttpResp *resp)
{
	TfwServer *srv = (TfwServer *)resp->conn->peer;

	if (tfw_http_hm_suspend(resp, srv))
		return;

	if (!tfw_srv_suspended(srv) ||
	    !tfw_apm_hm_srv_alive(resp->status, &resp->body, srv->apmref))
		return;

	tfw_srv_mark_alive(srv);
}

static inline void
tfw_http_hm_srv_update(TfwServer *srv, TfwHttpReq *req)
{
	if (test_bit(TFW_SRV_B_HMONITOR, &srv->flags))
		tfw_apm_hm_srv_rcount_update(&req->uri_path, srv->apmref);
}

/*
 * Forwarding of requests to a back end server is run under a lock
 * on the server connection's forwarding queue. It's performed as
 * fast as possible by moving failed requests to the error queue
 * that can be processed without the lock.
 *
 * Process requests that were not forwarded due to an error. Send
 * an error response to a client. The response will be attached to
 * the request and then sent to the client in proper seq order.
 */
static void
tfw_http_req_zap_error(struct list_head *equeue)
{
	TfwHttpReq *req, *tmp;

	TFW_DBG2("%s: queue is %sempty\n",
		 __func__, list_empty(equeue) ? "" : "NOT ");
	if (list_empty(equeue))
		return;

	list_for_each_entry_safe(req, tmp, equeue, fwd_list) {
		list_del_init(&req->fwd_list);
		tfw_http_error_resp_switch(req, req->httperr.status,
					   req->httperr.reason);
		TFW_INC_STAT_BH(clnt.msgs_otherr);
	}
}

/*
 * If @req has timed out (has not been forwarded for too long), then
 * move it to the error queue @equeue for sending an error response later.
 */
static inline bool
tfw_http_req_evict_timeout(TfwSrvConn *srv_conn, TfwServer *srv,
			   TfwHttpReq *req, struct list_head *equeue)
{
	unsigned long jqage = jiffies - req->jrxtstamp;

	if (unlikely(time_after(jqage, srv->sg->max_jqage))) {
		TFW_DBG2("%s: Eviction: req=[%p] overdue=[%dms]\n",
			 __func__, req,
			 jiffies_to_msecs(jqage - srv->sg->max_jqage));
		tfw_http_req_error(srv_conn, req, equeue, 504,
				   "request evicted: timed out");
		return true;
	}
	return false;
}

/*
 * If the number of re-forwarding attempts for @req is exceeded, then
 * move it to the error queue @equeue for sending an error response later.
 */
static inline bool
tfw_http_req_evict_retries(TfwSrvConn *srv_conn, TfwServer *srv,
			   TfwHttpReq *req, struct list_head *equeue)
{
	if (unlikely(req->retries++ >= srv->sg->max_refwd)) {
		TFW_DBG2("%s: Eviction: req=[%p] retries=[%d]\n",
			 __func__, req, req->retries);
		tfw_http_req_error(srv_conn, req, equeue, 504,
				   "request evicted: the number"
				   " of retries exceeded");
		return true;
	}
	return false;
}

/*
 * If forwarding of @req to server @srv_conn is not successful, then
 * move it to the error queue @equeue for sending an error response later.
 *
 * TODO: Perhaps, there's a small optimization. Ultimately, the thread
 * ends up in ss_send(). In some cases a connection is still active when
 * it's obtained, but not active by the time the thread is in ss_send().
 * In that case -EBADF is returned, and nothing destructive happens to
 * the request. So, perhaps, instead of sending an error in that case
 * these unlucky requests can be re-sent when the connection is restored.
 */
static inline bool
tfw_http_req_fwd_send(TfwSrvConn *srv_conn, TfwServer *srv,
		      TfwHttpReq *req, struct list_head *equeue)
{
	req->jtxtstamp = jiffies;
	tfw_http_req_init_ss_flags(srv_conn, req);

	if (tfw_connection_send((TfwConn *)srv_conn, (TfwMsg *)req)) {
		TFW_DBG2("%s: Forwarding error: conn=[%p] req=[%p]\n",
			 __func__, srv_conn, req);
		if (req->flags & TFW_HTTP_HMONITOR) {
			tfw_http_req_delist(srv_conn, req);
			tfw_http_msg_free((TfwHttpMsg *)req);
			TFW_WARN_ADDR("Unable to send health"
				      " monitoring request to server",
				      &srv_conn->peer->addr);
		} else {
			tfw_http_req_error(srv_conn, req, equeue, 500,
					   "request dropped: forwarding error");
		}
		return false;
	}
	return true;
}

/*
 * Forward one request @req to server connection @srv_conn.
 * Return false if forwarding must be stopped, or true otherwise.
 */
static inline bool
tfw_http_req_fwd_single(TfwSrvConn *srv_conn, TfwServer *srv,
			TfwHttpReq *req, struct list_head *equeue)
{
	if (tfw_http_req_evict_timeout(srv_conn, srv, req, equeue))
		return false;
	if (!tfw_http_req_fwd_send(srv_conn, srv, req, equeue))
		return false;
	srv_conn->msg_sent = (TfwMsg *)req;
	TFW_INC_STAT_BH(clnt.msgs_forwarded);
	return true;
}

/*
 * Forward unsent requests in server connection @srv_conn. The requests
 * are forwarded until a non-idempotent request is found in the queue.
 * It's assumed that the forwarding queue in @srv_conn is locked and
 * NOT drained.
 */
static void
tfw_http_conn_fwd_unsent(TfwSrvConn *srv_conn, struct list_head *equeue)
{
	TfwHttpReq *req, *tmp;
	TfwServer *srv = (TfwServer *)srv_conn->peer;
	struct list_head *fwd_queue = &srv_conn->fwd_queue;

	TFW_DBG2("%s: conn=[%p]\n", __func__, srv_conn);
	WARN_ON(!spin_is_locked(&srv_conn->fwd_qlock));
	BUG_ON(tfw_http_conn_drained(srv_conn));

	req = srv_conn->msg_sent
	    ? list_next_entry((TfwHttpReq *)srv_conn->msg_sent, fwd_list)
	    : list_first_entry(fwd_queue, TfwHttpReq, fwd_list);

	list_for_each_entry_safe_from(req, tmp, fwd_queue, fwd_list) {
		if (!tfw_http_req_fwd_single(srv_conn, srv, req, equeue))
			continue;
		/* Stop forwarding if the request is non-idempotent. */
		if (tfw_http_req_is_nip(req))
			break;
		/* See if the idempotent request was non-idempotent. */
		tfw_http_req_nip_delist(srv_conn, req);
	}
}

/*
 * Forward the request @req to server connection @srv_conn.
 *
 * The request is added to the server connection's forwarding queue.
 * If forwarding is on hold at the moment, then the request will be
 * forwarded later. Otherwise, forward the request to the server now.
 *
 * Forwarding to a server is considered to be on hold after
 * a non-idempotent request is forwarded. The hold is removed when
 * a response is received to the holding request. The hold is also
 * removed when the holding non-idempotent request is followed by
 * another request from the same client. Effectively, that re-enables
 * pipelining. See RFC 7230 6.3.2.
 *
 * Requests must be forwarded in the same order they are put in the
 * queue, and so it must be done under the queue lock, otherwise
 * pairing of requests with responses may get broken. Take a simple
 * scenario. CPU-1 locks the queue, adds a request to it, unlocks
 * the queue. CPU-2 does the same after CPU-1 (the queue was locked).
 * After that CPU-1 and CPU-2 are fully concurrent. If CPU-2 happens
 * to proceed first with forwarding, then pairing gets broken.
 *
 * TODO: In current design @fwd_queue is locked until after a request
 * is submitted to SS for sending. It shouldn't be necessary to lock
 * @fwd_queue for that. There's the ordered @fwd_queue. Also there's
 * the ordered work queue in SS layer. Perhaps the right way of ordering
 * these actions is to use message tickets according to the ordering of
 * requests in @fwd_queue. Typically tfw_connection_send() or its pure
 * server variant must care about ticket ordering. Backoff and per-cpu
 * lock data structures could be used just like in Linux MCS locking.
 * Please see the issue #687.
 */
static void
tfw_http_req_fwd(TfwSrvConn *srv_conn,
		 TfwHttpReq *req, struct list_head *equeue)
{
	TFW_DBG2("%s: srv_conn=[%p], req=[%p]\n", __func__, srv_conn, req);
	BUG_ON(!(TFW_CONN_TYPE(srv_conn) & Conn_Srv));

	spin_lock(&srv_conn->fwd_qlock);
	list_add_tail(&req->fwd_list, &srv_conn->fwd_queue);
	srv_conn->qsize++;
	if (tfw_http_req_is_nip(req))
		tfw_http_req_nip_enlist(srv_conn, req);
	if (tfw_http_conn_on_hold(srv_conn)) {
		spin_unlock(&srv_conn->fwd_qlock);
		return;
	}
	tfw_http_conn_fwd_unsent(srv_conn, equeue);
	spin_unlock(&srv_conn->fwd_qlock);
}

/*
 * Treat a possible non-idempotent request in case of a connection
 * repair (re-send or re-schedule).
 *
 * A non-idempotent request that was forwarded but not responded to
 * is not re-sent or re-scheduled by default. Configuration option
 * can be used to have that request re-sent or re-scheduled.
 *
 * As forwarding is paused after a non-idempotent request is sent,
 * there can be only one such request among forwarded requests, and
 * that's @srv_conn->msg_sent.
 *
 * Note: @srv_conn->msg_sent may change in result.
 */
static inline void
tfw_http_conn_treatnip(TfwSrvConn *srv_conn, struct list_head *equeue)
{
	TfwServer *srv = (TfwServer *)srv_conn->peer;
	TfwHttpReq *req_sent = (TfwHttpReq *)srv_conn->msg_sent;

	if (tfw_http_conn_on_hold(srv_conn)
	    && likely(!(srv->sg->flags & TFW_SRV_RETRY_NIP)))
	{
		BUG_ON(list_empty(&req_sent->nip_list));
		srv_conn->msg_sent = __tfw_http_conn_msg_sent_prev(srv_conn);
		tfw_http_req_error(srv_conn, req_sent, equeue, 504,
				   "request dropped: non-idempotent requests"
				   " are not re-forwarded or re-scheduled");
	}
}

/*
 * Re-forward requests in a server connection. Requests that exceed
 * the set limits are evicted.
 */
static TfwMsg *
tfw_http_conn_resend(TfwSrvConn *srv_conn, bool first, struct list_head *equeue)
{
	TfwHttpReq *req, *tmp, *req_resent = NULL;
	TfwServer *srv = (TfwServer *)srv_conn->peer;
	struct list_head *end, *fwd_queue = &srv_conn->fwd_queue;

	TFW_DBG2("%s: conn=[%p] first=[%s]\n",
		 __func__, srv_conn, first ? "true" : "false");
	BUG_ON(!srv_conn->msg_sent);
	BUG_ON(list_empty(&((TfwHttpReq *)srv_conn->msg_sent)->fwd_list));

	req = list_first_entry(fwd_queue, TfwHttpReq, fwd_list);
	end = ((TfwHttpReq *)srv_conn->msg_sent)->fwd_list.next;

	/* Similar to list_for_each_entry_safe_from() */
	for (tmp = list_next_entry(req, fwd_list);
	     &req->fwd_list != end;
	     req = tmp, tmp = list_next_entry(tmp, fwd_list))
	{
		if (tfw_http_req_evict_timeout(srv_conn, srv, req, equeue))
			continue;
		if (tfw_http_req_evict_retries(srv_conn, srv, req, equeue))
			continue;
		if (!tfw_http_req_fwd_send(srv_conn, srv, req, equeue))
			continue;
		req_resent = req;
		if (unlikely(first))
			break;
	}

	return (TfwMsg *)req_resent;
}

/*
 * Remove restrictions from a server connection.
 */
static inline void
__tfw_srv_conn_clear_restricted(TfwSrvConn *srv_conn)
{
	clear_bit(TFW_CONN_B_QFORWD, &srv_conn->flags);
	if (test_and_clear_bit(TFW_CONN_B_RESEND, &srv_conn->flags))
		TFW_DEC_STAT_BH(serv.conn_restricted);
}

/*
 * Make the connection full-functioning again if done with repair.
 */
static inline bool
tfw_srv_conn_reenable_if_done(TfwSrvConn *srv_conn)
{
	if (!list_empty(&srv_conn->fwd_queue))
		return false;
	BUG_ON(srv_conn->qsize);
	BUG_ON(srv_conn->msg_sent);
	__tfw_srv_conn_clear_restricted(srv_conn);
	return true;
}

/*
 * Handle the complete re-forwarding of requests in a server connection
 * that is being repaired, after the first request had been re-forwarded.
 * The connection is not scheduled until all requests in it are re-sent.
 */
static void
tfw_http_conn_fwd_repair(TfwSrvConn *srv_conn, struct list_head *equeue)
{
	TFW_DBG2("%s: conn=[%p]\n", __func__, srv_conn);
	WARN_ON(!spin_is_locked(&srv_conn->fwd_qlock));
	BUG_ON(!tfw_srv_conn_restricted(srv_conn));

	if (tfw_srv_conn_reenable_if_done(srv_conn))
		return;
	if (test_bit(TFW_CONN_B_QFORWD, &srv_conn->flags)) {
		if (tfw_http_conn_need_fwd(srv_conn))
			tfw_http_conn_fwd_unsent(srv_conn, equeue);
	} else {
		/*
		 * Resend all previously forwarded requests. After that
		 * @srv_conn->msg_sent will be either NULL or the last
		 * request that was re-sent successfully. If re-sending
		 * of non-idempotent requests is allowed, then that last
		 * request may be non-idempotent. Continue with sending
		 * requests that were never forwarded only if the last
		 * request that was re-sent was NOT non-idempotent.
		 */
		if (srv_conn->msg_sent)
			srv_conn->msg_sent =
				tfw_http_conn_resend(srv_conn, false, equeue);
		set_bit(TFW_CONN_B_QFORWD, &srv_conn->flags);
		if (tfw_http_conn_need_fwd(srv_conn))
			tfw_http_conn_fwd_unsent(srv_conn, equeue);
	}
	tfw_srv_conn_reenable_if_done(srv_conn);
}

/*
 * Snip @fwd_queue (and @nip_queue) and move its contents to @out_queue.
 *
 * This is run under a lock, so spend minimum time under the lock and
 * do it fast while maintaining consistency. First destroy @nip_queue,
 * most often it has just one entry. Then snip @fwd_queue, move it to
 * @out_queue, and zero @qsize and @msg_sent.
 */
static void
tfw_http_conn_snip_fwd_queue(TfwSrvConn *srv_conn, struct list_head *out_queue)
{
	TfwHttpReq *req, *tmp;

	list_for_each_entry_safe(req, tmp, &srv_conn->nip_queue, nip_list)
		list_del_init(&req->nip_list);
	tfw_http_conn_nip_reset(srv_conn);
	list_splice_tail_init(&srv_conn->fwd_queue, out_queue);
	srv_conn->qsize = 0;
	srv_conn->msg_sent = NULL;
}

/*
 * Collect requests in a dead server connection's queue that are suited
 * for re-scheduling. Idempotent requests are always rescheduled.
 * Non-idempotent requests may be rescheduled depending on the option
 * in configuration.
 */
static void
tfw_http_conn_collect(TfwSrvConn *srv_conn, struct list_head *sch_queue,
		      struct list_head *equeue)
{
	TfwHttpReq *req, *tmp;
	TfwServer *srv = (TfwServer *)srv_conn->peer;
	struct list_head *fwd_queue = &srv_conn->fwd_queue;

	TFW_DBG2("%s: conn=[%p]\n", __func__, srv_conn);

	/* Treat a non-idempotent request if any. */
	tfw_http_conn_treatnip(srv_conn, equeue);

	/*
	 * The assumption is that the forwarding queue is processed
	 * in one pass. There's no need to maintain the correct value
	 * of @srv_conn->msg_sent in each loop iteration.
	 *
	 * Note: The limit on re-forward attempts is checked against
	 * the maximum value for the current server group. Later the
	 * request is placed in another connection in the same group.
	 * It's essential that all servers in a group have the same
	 * limit. Otherwise, it will be necessary to check requests
	 * for eviction _after_ a new connection is found.
	 */
	/*
	 * Evict requests with depleted number of re-send attempts. Do it
	 * for requests that were sent before. Don't touch unsent requests.
	 */
	if (srv_conn->msg_sent) {
		struct list_head *end =
			((TfwHttpReq *)srv_conn->msg_sent)->fwd_list.next;
		req = list_first_entry(fwd_queue, TfwHttpReq, fwd_list);

		/* Similar to list_for_each_entry_safe_from() */
		for (tmp = list_next_entry(req, fwd_list);
		     &req->fwd_list != end;
		     req = tmp, tmp = list_next_entry(tmp, fwd_list))
		{
			tfw_http_req_evict_retries(srv_conn, srv, req, equeue);
		}
	}

	/*
	 * Move the remaining requests to @sch_queue. These requests
	 * will be re-scheduled to other servers and/or connections.
	 */
	tfw_http_conn_snip_fwd_queue(srv_conn, sch_queue);
}

/*
 * Re-schedule requests collected from a dead server connection's
 * queue to a live server connection.
 *
 * Note: re-scheduled requests are put at the tail of a new server's
 * connection queue, and NOT according to their original timestamps.
 * That's the intended behaviour. These requests are unlucky already.
 * They were delayed by waiting in their original server connections,
 * and then by the time spent on multiple attempts to reconnect. Now
 * they have much greater chance to be evicted when it's their turn
 * to be forwarded. The main effort is put into servicing requests
 * that are on time. Unlucky requests are just given another chance
 * with minimal effort.
 */
static void
tfw_http_conn_resched(struct list_head *sch_queue, struct list_head *equeue,
		      TfwSrvConn *prev_conn)
{
	TfwSrvConn *sch_conn;
	TfwHttpReq *req, *tmp;
	TfwServer *srv = (TfwServer *)prev_conn->peer;

	/*
	 * Process the complete queue and re-schedule all requests
	 * to other servers/connections. Health monitoring requests
	 * must be re-scheduled to the same server (other servers
	 * may not have enabled health monitor).
	 */
	list_for_each_entry_safe(req, tmp, sch_queue, fwd_list) {
		if (req->flags & TFW_HTTP_HMONITOR) {
			sch_conn = srv->sg->sched->sched_srv_conn((TfwMsg *)req,
								  srv);
			if (!sch_conn) {
				list_del_init(&req->fwd_list);
				tfw_http_msg_free((TfwHttpMsg *)req);
				TFW_WARN_ADDR("Unable to find connection to"
					      " reschedule health monitoring"
					      " request on server", &srv->addr);
				continue;
			}
		} else if (!(sch_conn = tfw_sched_get_srv_conn((TfwMsg *)req))) {
			TFW_DBG("Unable to find a backend server\n");
			__tfw_http_req_error(req, equeue, 502,
					     "request dropped: unable to find"
					     " an available back end server");
			continue;
		} else {
			tfw_http_hm_srv_update((TfwServer *)sch_conn->peer,
					       req);
		}

		tfw_http_req_fwd(sch_conn, req, equeue);
		tfw_srv_conn_put(sch_conn);
	}
}

/*
 * Process complete forwarding queue and evict requests that timed out.
 *
 * - First, process unanswered requests that were forwarded to the server,
 *   NOT including the request that was sent last.
 * - Secondly, process that request that was sent last, and then reassign
 *   @srv_conn->msg_sent in case it is evicted.
 * - Finally, process the rest of the queue. Those are the requests that
 *   were never forwarded yet.
 */
static inline void
tfw_http_conn_evict_timeout(TfwSrvConn *srv_conn, struct list_head *equeue)
{
	TfwHttpReq *req, *tmp;
	TfwServer *srv = (TfwServer *)srv_conn->peer;
	struct list_head *fwd_queue = &srv_conn->fwd_queue;

	TFW_DBG2("%s: conn=[%p]\n", __func__, srv_conn);

	if (srv_conn->msg_sent) {
		TfwMsg *msg_sent_prev;
		struct list_head *end =
			&((TfwHttpReq *)srv_conn->msg_sent)->fwd_list;
		req = list_first_entry(fwd_queue, TfwHttpReq, fwd_list);

		/* Similar to list_for_each_entry_safe_from() */
		for (tmp = list_next_entry(req, fwd_list);
		     &req->fwd_list != end;
		     req = tmp, tmp = list_next_entry(tmp, fwd_list))
		{
			tfw_http_req_evict_timeout(srv_conn, srv, req, equeue);
		}
		/*
		 * Process the request that was forwarded last.
		 * @req is now the same as @srv_conn->msg_sent.
		 */
		msg_sent_prev = __tfw_http_conn_msg_sent_prev(srv_conn);
		if (tfw_http_req_evict_timeout(srv_conn, srv, req, equeue))
			srv_conn->msg_sent = msg_sent_prev;
	}

	/* Process the rest of the forwarding queue. */
	req = srv_conn->msg_sent
	    ? list_next_entry((TfwHttpReq *)srv_conn->msg_sent, fwd_list)
	    : list_first_entry(fwd_queue, TfwHttpReq, fwd_list);

	list_for_each_entry_safe_from(req, tmp, fwd_queue, fwd_list)
		tfw_http_req_evict_timeout(srv_conn, srv, req, equeue);
}

static void
tfw_http_conn_release_closed(TfwSrvConn *srv_conn, bool resched)
{
	LIST_HEAD(equeue);
	LIST_HEAD(sch_queue);

	tfw_http_conn_evict_timeout(srv_conn, &equeue);
	if (unlikely(resched))
		tfw_http_conn_collect(srv_conn, &sch_queue, &equeue);
	spin_unlock(&srv_conn->fwd_qlock);

	if (!list_empty(&sch_queue))
		tfw_http_conn_resched(&sch_queue, &equeue, srv_conn);

	tfw_http_req_zap_error(&equeue);
}

/*
 * Repair a connection. Makes sense only for server connections.
 *
 * Find requests in the server's connection queue that were forwarded
 * to the server. These are unanswered requests. According to RFC 7230
 * 6.3.2, "a client MUST NOT pipeline immediately after connection
 * establishment". To address that, re-send the first request to the
 * server. When a response comes, that will trigger resending of the
 * rest of those unanswered requests (tfw_http_conn_fwd_repair()).
 *
 * The connection is not scheduled until all requests in it are re-sent.
 *
 * The limit on the number of reconnect attempts is used to re-schedule
 * requests that would never be forwarded otherwise.
 *
 * No need to take a reference on the server connection here as this
 * is executed as part of establishing the connection. It definitely
 * can't go away.
 */
static void
tfw_http_conn_repair(TfwConn *conn)
{
	TfwSrvConn *srv_conn = (TfwSrvConn *)conn;
	LIST_HEAD(equeue);

	TFW_DBG2("%s: conn=[%p]\n", __func__, srv_conn);
	BUG_ON(!(TFW_CONN_TYPE(srv_conn) & Conn_Srv));

	spin_lock(&srv_conn->fwd_qlock);

	if (list_empty(&srv_conn->fwd_queue)) {
		spin_unlock(&srv_conn->fwd_qlock);
		return;
	}

	/* See if requests need to be rescheduled. */
	if (unlikely(!tfw_srv_conn_live(srv_conn))) {
		bool resched = tfw_srv_conn_need_resched(srv_conn);
		return tfw_http_conn_release_closed(srv_conn, resched);
	}

	/* Treat a non-idempotent request if any. */
	tfw_http_conn_treatnip(srv_conn, &equeue);
	/* Re-send only the first unanswered request. */
	if (srv_conn->msg_sent)
		if (unlikely(!tfw_http_conn_resend(srv_conn, true, &equeue)))
			srv_conn->msg_sent = NULL;
	/* If none re-sent, then send the remaining unsent requests. */
	if (!srv_conn->msg_sent) {
		if (!list_empty(&srv_conn->fwd_queue)) {
			set_bit(TFW_CONN_B_QFORWD, &srv_conn->flags);
			tfw_http_conn_fwd_unsent(srv_conn, &equeue);
		}
		tfw_srv_conn_reenable_if_done(srv_conn);
	}

	spin_unlock(&srv_conn->fwd_qlock);

	tfw_http_req_zap_error(&equeue);
}

/*
 * Destructor for a request message.
 */
void
tfw_http_req_destruct(void *msg)
{
	TfwHttpReq *req = msg;

	BUG_ON(!list_empty(&req->msg.seq_list));
	BUG_ON(!list_empty(&req->fwd_list));
	BUG_ON(!list_empty(&req->nip_list));

	if (req->sess)
		tfw_http_sess_put(req->sess);
}

/*
 * Allocate a new HTTP message structure and link it with the connection
 * instance. Increment the number of users of the instance. Initialize
 * GFSM for the message.
 */
static TfwMsg *
tfw_http_conn_msg_alloc(TfwConn *conn)
{
	TfwHttpMsg *hm = tfw_http_msg_alloc(TFW_CONN_TYPE(conn));
	if (unlikely(!hm))
		return NULL;

	hm->conn = conn;
	tfw_connection_get(conn);

	if (TFW_CONN_TYPE(conn) & Conn_Clnt) {
		TFW_INC_STAT_BH(clnt.rx_messages);
	} else {
		TfwHttpReq *req;
		TfwSrvConn *srv_conn = (TfwSrvConn *)conn;

		spin_lock(&srv_conn->fwd_qlock);
		req = list_first_entry_or_null(&srv_conn->fwd_queue,
					       TfwHttpReq, fwd_list);
		spin_unlock(&srv_conn->fwd_qlock);
		if (req && (req->method == TFW_HTTP_METH_HEAD))
			hm->flags |= TFW_HTTP_VOID_BODY;
		TFW_INC_STAT_BH(serv.rx_messages);
	}

	return (TfwMsg *)hm;
}

/*
 * Connection with a peer is created.
 *
 * Called when a connection is created. Initialize the connection's
 * state machine here.
 */
static int
tfw_http_conn_init(TfwConn *conn)
{
	TFW_DBG2("%s: conn=[%p]\n", __func__, conn);

	if (TFW_CONN_TYPE(conn) & Conn_Srv) {
		TfwSrvConn *srv_conn = (TfwSrvConn *)conn;
		if (!list_empty(&srv_conn->fwd_queue)) {
			set_bit(TFW_CONN_B_RESEND, &srv_conn->flags);
			TFW_INC_STAT_BH(serv.conn_restricted);
		}
	}
	tfw_gfsm_state_init(&conn->state, conn, TFW_HTTP_FSM_INIT);
	return 0;
}

/*
 * Connection with a peer is released.
 *
 * This function is called when all users of a server connection are gone,
 * and the connection's resources can be released.
 *
 * If a server connection is in failover state, then the requests that were
 * sent to that server are kept in the queue until a paired response comes.
 * The responses will never come now. Keep the queue. When the connection
 * is restored the requests will be re-sent to the server.
 *
 * If a server connection is completely destroyed (on Tempesta's shutdown),
 * then all outstanding requests in @fwd_queue are dropped and released.
 * Depending on Tempesta's state, both user and kernel context threads
 * may try to do that at the same time. As @fwd_queue is moved atomically
 * to local @zap_queue, only one thread is able to proceed and release
 * the resources.
 */
static void
tfw_http_conn_release(TfwConn *conn)
{
	TfwSrvConn *srv_conn = (TfwSrvConn *)conn;
	TfwHttpReq *req, *tmp;
	LIST_HEAD(zap_queue);

	TFW_DBG2("%s: conn=[%p]\n", __func__, srv_conn);
	BUG_ON(!(TFW_CONN_TYPE(srv_conn) & Conn_Srv));

	if (likely(ss_active())) {
		/*
		 * Server is removed from configuration and won't be available
		 * any more, reschedule it's forward queue.
		 */
		if (unlikely(test_bit(TFW_CONN_B_DEL, &srv_conn->flags)))
			tfw_http_conn_release_closed(srv_conn, true);
		__tfw_srv_conn_clear_restricted(srv_conn);

		return;
	}

	/*
	 * Destroy server connection's queues.
	 * Move all requests from them to @zap_queue.
	 */
	spin_lock_bh(&srv_conn->fwd_qlock);
	tfw_http_conn_snip_fwd_queue(srv_conn, &zap_queue);
	spin_unlock_bh(&srv_conn->fwd_qlock);

	/*
	 * Remove requests from @zap_queue (formerly @fwd_queue) and from
	 * @seq_queue of respective client connections, then destroy them.
	 */
	list_for_each_entry_safe(req, tmp, &zap_queue, fwd_list) {
		list_del_init(&req->fwd_list);
		if (unlikely(!list_empty_careful(&req->msg.seq_list))) {
			spin_lock_bh(&((TfwCliConn *)req->conn)->seq_qlock);
			if (unlikely(!list_empty(&req->msg.seq_list)))
				list_del_init(&req->msg.seq_list);
			spin_unlock_bh(&((TfwCliConn *)req->conn)->seq_qlock);
		}
		tfw_http_conn_msg_free((TfwHttpMsg *)req);
	}
}

/*
 * Dequeue the request from @seq_queue and free the request
 * and the paired response.
 */
static inline void
__tfw_http_resp_pair_free(TfwHttpReq *req)
{
	list_del_init(&req->msg.seq_list);
	tfw_http_conn_msg_free(req->resp);
	tfw_http_conn_msg_free((TfwHttpMsg *)req);
}

/*
 * Drop client connection's resources.
 *
 * Desintegrate the client connection's @seq_list. Requests that have
 * a paired response can be freed. Move those to @zap_queue for doing
 * that without the lock. Requests without a paired response have not
 * been answered yet. They are held in the lists of server connections
 * until responses come. Don't free those requests.
 *
 * If a response comes after @seq_list is desintegrated, then both the
 * request and the response are dropped at the sight of an empty list.
 *
 * Locking is necessary as @seq_list is constantly probed from server
 * connection threads.
 */
static void
tfw_http_conn_cli_drop(TfwCliConn *cli_conn)
{
	TfwHttpReq *req, *tmp;
	struct list_head *seq_queue = &cli_conn->seq_queue;
	LIST_HEAD(zap_queue);

	TFW_DBG2("%s: conn=[%p]\n", __func__, cli_conn);
	BUG_ON(!(TFW_CONN_TYPE(cli_conn) & Conn_Clnt));

	if (list_empty_careful(seq_queue))
		return;

	/*
	 * Desintegration of the list must be done under the lock.
	 * The list can't be just detached from seq_queue, and then
	 * be desintegrated without the lock. That would open a race
	 * condition with freeing of a request in tfw_http_resp_fwd().
	 */
	spin_lock(&cli_conn->seq_qlock);
	list_for_each_entry_safe(req, tmp, seq_queue, msg.seq_list) {
		if (req->resp)
			list_move_tail(&req->msg.seq_list, &zap_queue);
		else
			list_del_init(&req->msg.seq_list);
	}
	spin_unlock(&cli_conn->seq_qlock);

	list_for_each_entry_safe(req, tmp, &zap_queue, msg.seq_list) {
		BUG_ON(!list_empty_careful(&req->fwd_list));
		BUG_ON(!list_empty_careful(&req->nip_list));
		__tfw_http_resp_pair_free(req);
	}
}

/*
 * Connection with a peer is dropped.
 *
 * Release resources that are not needed anymore, and keep other
 * resources that are needed while there are users of the connection.
 */
static void tfw_http_resp_terminate(TfwHttpMsg *hm);

static void
tfw_http_conn_drop(TfwConn *conn)
{
	TFW_DBG2("%s: conn=[%p]\n", __func__, conn);

	if (TFW_CONN_TYPE(conn) & Conn_Clnt) {
		tfw_http_conn_cli_drop((TfwCliConn *)conn);
	} else if (conn->msg) {		/* Conn_Srv */
		if (tfw_http_parse_terminate((TfwHttpMsg *)conn->msg))
			tfw_http_resp_terminate((TfwHttpMsg *)conn->msg);
	}
	tfw_http_conn_msg_free((TfwHttpMsg *)conn->msg);
}

/*
 * Send a message through the connection.
 *
 * Called when the connection is used to send a message through.
 */
static int
tfw_http_conn_send(TfwConn *conn, TfwMsg *msg)
{
	return ss_send(conn->sk, &msg->skb_list, msg->ss_flags);
}

/**
 * Create a sibling for @msg message.
 * Siblings in HTTP are pipelined HTTP messages that share the same SKB.
 */
static TfwHttpMsg *
tfw_http_msg_create_sibling(TfwHttpMsg *hm, struct sk_buff **skb,
			    unsigned int split_offset, int type)
{
	TfwHttpMsg *shm;
	struct sk_buff *nskb;

	TFW_DBG2("Create sibling message: conn %p, skb %p\n", hm->conn, skb);

	/* The sibling message belongs to the same connection. */
	shm = (TfwHttpMsg *)tfw_http_conn_msg_alloc(hm->conn);
	if (unlikely(!shm))
		return NULL;

	/*
	 * The sibling message is set up to start with a new SKB.
	 * The new SKB is split off from the original SKB and has
	 * the first part of the new message. The original SKB is
	 * shrunk to have just data from the original message.
	 */
	nskb = ss_skb_split(*skb, split_offset);
	if (!nskb) {
		tfw_http_conn_msg_free(shm);
		return NULL;
	}
	ss_skb_queue_tail(&shm->msg.skb_list, nskb);
	*skb = nskb;

	return shm;
}

/*
 * Add 'Date:' header field to an HTTP message.
 */
static int
tfw_http_set_hdr_date(TfwHttpMsg *hm)
{
	int r;
	char *s_date = *this_cpu_ptr(&g_buf);

	tfw_http_prep_date_from(s_date, ((TfwHttpResp *)hm)->date);
	r = tfw_http_msg_hdr_xfrm(hm, "Date", sizeof("Date") - 1,
				  s_date, SLEN(S_V_DATE),
				  TFW_HTTP_HDR_RAW, 0);
	if (r)
		TFW_ERR("Unable to add Date: header to msg [%p]\n", hm);
	else
		TFW_DBG2("Added Date: header to msg [%p]\n", hm);
	return r;
}

/**
 * Remove Connection header from HTTP message @msg if @conn_flg is zero,
 * and replace or set a new header value otherwise.
 *
 * SKBs may be shared by several HTTP messages. A shared SKB is not copied
 * but safely modified. Thus, a shared SKB is still owned by one CPU.
 */
static int
tfw_http_set_hdr_connection(TfwHttpMsg *hm, int conn_flg)
{
	if (((hm->flags & __TFW_HTTP_CONN_MASK) == conn_flg)
	    && (!TFW_STR_EMPTY(&hm->h_tbl->tbl[TFW_HTTP_HDR_CONNECTION]))
	    && !(hm->flags & TFW_HTTP_CONN_EXTRA))
		return 0;

	switch (conn_flg) {
	case TFW_HTTP_CONN_CLOSE:
		return TFW_HTTP_MSG_HDR_XFRM(hm, "Connection", "close",
					     TFW_HTTP_HDR_CONNECTION, 0);
	case TFW_HTTP_CONN_KA:
		return TFW_HTTP_MSG_HDR_XFRM(hm, "Connection", "keep-alive",
					     TFW_HTTP_HDR_CONNECTION, 0);
	default:
		return TFW_HTTP_MSG_HDR_DEL(hm, "Connection",
					    TFW_HTTP_HDR_CONNECTION);
	}
}

/**
 * Add/Replace/Remove Keep-Alive header field to/from HTTP message.
 */
static int
tfw_http_set_hdr_keep_alive(TfwHttpMsg *hm, int conn_flg)
{
	int r;

	if ((hm->flags & __TFW_HTTP_CONN_MASK) == conn_flg)
		return 0;

	switch (conn_flg) {
	case TFW_HTTP_CONN_CLOSE:
		r = TFW_HTTP_MSG_HDR_DEL(hm, "Keep-Alive", TFW_HTTP_HDR_KEEP_ALIVE);
		if (unlikely(r && r != -ENOENT)) {
			TFW_WARN("Cannot delete Keep-Alive header (%d)\n", r);
			return r;
		}
		return 0;
	case TFW_HTTP_CONN_KA:
		/*
		 * If present, "Keep-Alive" header informs the other side
		 * of the timeout policy for a connection. Otherwise, it's
		 * presumed that default policy is in action.
		 *
		 * TODO: Add/Replace "Keep-Alive" header when Tempesta
		 * implements connection timeout policies and the policy
		 * for the connection differs from default policy.
		 */
		return 0;
	default:
		/*
		 * "Keep-Alive" header mandates that "Connection: keep-alive"
		 * header in present in HTTP message. HTTP/1.1 connections
		 * are keep-alive by default. If we want to add "Keep-Alive"
		 * header then "Connection: keep-alive" header must be added
		 * as well. TFW_HTTP_CONN_KA flag will force the addition of
		 * "Connection: keep-alive" header to HTTP message.
		 */
		return 0;
	}
}

static int
tfw_http_add_hdr_via(TfwHttpMsg *hm)
{
	int r;
	static const char * const s_http_version[] = {
		[0 ... _TFW_HTTP_VER_COUNT] = NULL,
		[TFW_HTTP_VER_09] = "0.9 ",
		[TFW_HTTP_VER_10] = "1.0 ",
		[TFW_HTTP_VER_11] = "1.1 ",
		[TFW_HTTP_VER_20] = "2.0 ",
	};
	TfwVhost *vhost = tfw_vhost_get_default();
	const TfwStr rh = {
#define S_VIA	"Via: "
		.ptr = (TfwStr []) {
			{ .ptr = S_VIA, .len = SLEN(S_VIA) },
			{ .ptr = (void *)s_http_version[hm->version],
			  .len = 4 },
			{ .ptr = *this_cpu_ptr(&g_buf),
			  .len = vhost->hdr_via_len },
		},
		.len = SLEN(S_VIA) + 4 + vhost->hdr_via_len,
		.eolen = 2,
		.flags = 3 << TFW_STR_CN_SHIFT
#undef S_VIA
	};

	memcpy(__TFW_STR_CH(&rh, 2)->ptr, vhost->hdr_via, vhost->hdr_via_len);

	r = tfw_http_msg_hdr_add(hm, &rh);
	if (r)
		TFW_ERR("Unable to add Via: header to msg [%p]\n", hm);
	else
		TFW_DBG2("Added Via: header to msg [%p]\n", hm);
	return r;
}

static int
tfw_http_add_x_forwarded_for(TfwHttpMsg *hm)
{
	int r;
	char *p, *buf = *this_cpu_ptr(&g_buf);

	p = ss_skb_fmt_src_addr(hm->msg.skb_list.first, buf);

	r = tfw_http_msg_hdr_xfrm(hm, "X-Forwarded-For",
				  sizeof("X-Forwarded-For") - 1, buf, p - buf,
				  TFW_HTTP_HDR_X_FORWARDED_FOR, true);
	if (r)
		TFW_ERR("can't add X-Forwarded-For header for %.*s to msg %p",
			(int)(p - buf), buf, hm);
	else
		TFW_DBG2("added X-Forwarded-For header for %*s\n",
			 (int)(p - buf), buf);
	return r;
}

static int
tfw_http_set_loc_hdrs(TfwHttpMsg *hm, TfwHttpReq *req)
{
	int r;
	size_t i;
	int mod_type = (hm == (TfwHttpMsg *)req) ? TFW_VHOST_HDRMOD_REQ
						 : TFW_VHOST_HDRMOD_RESP;
	TfwHdrMods *h_mods = tfw_vhost_get_hdr_mods(req->location, req->vhost,
						    mod_type);

	for (i = 0; i < h_mods->sz; ++i) {
		TfwHdrModsDesc *d = &h_mods->hdrs[i];
		r = tfw_http_msg_hdr_xfrm_str(hm, d->hdr, d->hid, d->append);
		if (r) {
			TFW_ERR("can't update location-specific header in msg %p\n",
				hm);
			return r;
		}
		TFW_DBG2("updated location-specific header in msg %p\n", hm);
	}

	return 0;
}

/**
 * Adjust the request before proxying it to real server.
 */
static int
tfw_http_adjust_req(TfwHttpReq *req)
{
	int r;
	TfwHttpMsg *hm = (TfwHttpMsg *)req;

	r = tfw_http_add_x_forwarded_for(hm);
	if (r)
		return r;

	r = tfw_http_add_hdr_via(hm);
	if (r)
		return r;

	r = tfw_http_msg_del_hbh_hdrs(hm);
	if (r < 0)
		return r;

	r = tfw_http_set_loc_hdrs(hm, req);
	if (r < 0)
		return r;

	return tfw_http_set_hdr_connection(hm, TFW_HTTP_CONN_KA);
}

/**
 * Adjust the response before proxying it to real client.
 */
static int
tfw_http_adjust_resp(TfwHttpResp *resp, TfwHttpReq *req)
{
	int r, conn_flg = req->flags & __TFW_HTTP_CONN_MASK;
	TfwHttpMsg *hm = (TfwHttpMsg *)resp;

	r = tfw_http_sess_resp_process(resp, req);
	if (r < 0)
		return r;

	r = tfw_http_msg_del_hbh_hdrs(hm);
	if (r < 0)
		return r;

	r = tfw_http_set_hdr_keep_alive(hm, conn_flg);
	if (r < 0)
		return r;

	r = tfw_http_set_hdr_connection(hm, conn_flg);
	if (r < 0)
		return r;

	r = tfw_http_add_hdr_via(hm);
	if (r < 0)
		return r;

	r = tfw_http_set_loc_hdrs(hm, req);
	if (r < 0)
		return r;

	if (resp->flags & TFW_HTTP_RESP_STALE) {
#define S_WARN_110 "Warning: 110 - Response is stale"
		/* TODO: ajust for #215 */
		TfwStr wh = {
			.ptr	= S_WARN_110,
			.len	= SLEN(S_WARN_110),
			.eolen	= 2
		};
		r = tfw_http_msg_hdr_add(hm, &wh);
		if (r)
			return r;
#undef S_WARN_110
	}

	if (!(resp->flags & TFW_HTTP_HAS_HDR_DATE)) {
		r =  tfw_http_set_hdr_date(hm);
		if (r < 0)
			return r;
	}

	return TFW_HTTP_MSG_HDR_XFRM(hm, "Server", TFW_NAME "/" TFW_VERSION,
				     TFW_HTTP_HDR_SERVER, 0);
}

/*
 * Forward responses in @ret_queue to the client in correct order.
 *
 * In case of error the client connection must be closed immediately.
 * Otherwise, the correct order of responses will be broken. Unsent
 * responses are taken care of by the caller.
 */
static void
__tfw_http_resp_fwd(TfwCliConn *cli_conn, struct list_head *ret_queue)
{
	TfwHttpReq *req, *tmp;

	list_for_each_entry_safe(req, tmp, ret_queue, msg.seq_list) {
		BUG_ON(!req->resp);
		tfw_http_resp_init_ss_flags((TfwHttpResp *)req->resp, req);
		if (tfw_cli_conn_send(cli_conn, (TfwMsg *)req->resp)) {
			ss_close_sync(cli_conn->sk, true);
			return;
		}
		__tfw_http_resp_pair_free(req);
		TFW_INC_STAT_BH(serv.msgs_forwarded);
	}
}

/*
 * Pair response @resp with request @req in @seq_queue. Then, starting
 * with the first request in @seq_queue, pick consecutive requests that
 * have a paired response. Move those requests to the list of returned
 * responses @ret_queue. Sequentially send responses from @ret_queue to
 * the client.
 */
void
tfw_http_resp_fwd(TfwHttpReq *req, TfwHttpResp *resp)
{
	TfwCliConn *cli_conn = (TfwCliConn *)req->conn;
	struct list_head *seq_queue = &cli_conn->seq_queue;
	struct list_head *req_retent = NULL;
	LIST_HEAD(ret_queue);

	TFW_DBG2("%s: req=[%p], resp=[%p]\n", __func__, req, resp);

	/*
	 * If the list is empty, then it's either a bug, or the client
	 * connection had been closed. If it's a bug, then the correct
	 * order of responses to requests may be broken. The connection
	 * with the client must to be closed immediately.
	 *
	 * Doing ss_close_sync() on client connection's socket is safe
	 * as long as @req that holds a reference to the connection is
	 * not freed.
	 */
	spin_lock(&cli_conn->seq_qlock);
	if (unlikely(list_empty(seq_queue))) {
		BUG_ON(!list_empty(&req->msg.seq_list));
		spin_unlock(&cli_conn->seq_qlock);
		TFW_DBG2("%s: The client's request missing: conn=[%p]\n",
			 __func__, cli_conn);
		ss_close_sync(cli_conn->sk, true);
		tfw_http_conn_msg_free((TfwHttpMsg *)resp);
		tfw_http_conn_msg_free((TfwHttpMsg *)req);
		TFW_INC_STAT_BH(serv.msgs_otherr);
		return;
	}
	BUG_ON(list_empty(&req->msg.seq_list));
	req->resp = (TfwHttpMsg *)resp;
	/* Move consecutive requests with @req->resp to @ret_queue. */
	list_for_each_entry(req, seq_queue, msg.seq_list) {
		if (req->resp == NULL)
			break;
		req_retent = &req->msg.seq_list;
	}
	if (!req_retent) {
		spin_unlock(&cli_conn->seq_qlock);
		return;
	}
	__list_cut_position(&ret_queue, seq_queue, req_retent);

	/*
	 * The function may be called concurrently on different CPUs,
	 * all going for the same client connection. In some threads
	 * a response is paired with a request, but the first response
	 * in the queue is not ready yet, so it can't be sent out. When
	 * there're responses to send, sending must be in correct order
	 * which is controlled by the lock. To allow other threads pair
	 * requests with responses, unlock the seq_queue lock and use
	 * different lock @ret_qlock for sending.
	 *
	 * A client may close the connection at any time. A connection
	 * is destroyed when the last reference goes, so the argument
	 * to spin_unlock() may get invalid. Hold the connection until
	 * sending is done.
	 *
	 * TODO: There's a lock contention here as multiple threads/CPUs
	 * go for the same client connection's queue. Perhaps there's a
	 * better way of doing this that is more effective. Please see
	 * the TODO comment above and to the function tfw_http_popreq().
	 * Also, please see the issue #687.
	 */
	tfw_cli_conn_get(cli_conn);
	spin_lock(&cli_conn->ret_qlock);
	spin_unlock(&cli_conn->seq_qlock);

	__tfw_http_resp_fwd(cli_conn, &ret_queue);

	spin_unlock(&cli_conn->ret_qlock);
	tfw_cli_conn_put(cli_conn);

	/* Zap request/responses that were not sent due to an error. */
	if (!list_empty(&ret_queue)) {
		TfwHttpReq *tmp;
		list_for_each_entry_safe(req, tmp, &ret_queue, msg.seq_list) {
			TFW_DBG2("%s: Forwarding error: conn=[%p] resp=[%p]\n",
				 __func__, cli_conn, req->resp);
			BUG_ON(!req->resp);
			__tfw_http_resp_pair_free(req);
			TFW_INC_STAT_BH(serv.msgs_otherr);
		}
	}
}

static inline void
tfw_http_req_mark_error(TfwHttpReq *req, int status, const char *msg)
{
	TFW_CONN_TYPE(req->conn) |= Conn_Stop;
	req->flags |= TFW_HTTP_SUSPECTED;
	tfw_http_error_resp_switch(req, status, msg);
}

/**
 * Functions define logging and response behaviour during detection of
 * malformed or malicious messages. Mark client connection in special
 * manner to delay its closing until transmission of error response
 * will be finished.
 */
static void
tfw_http_cli_error_resp_and_log(bool reply, bool nolog, TfwHttpReq *req,
				int status, const char *msg)
{
	if (reply) {
		TfwCliConn *cli_conn = (TfwCliConn *)req->conn;
		tfw_connection_unlink_msg(req->conn);
		spin_lock(&cli_conn->seq_qlock);
		list_add_tail(&req->msg.seq_list, &cli_conn->seq_queue);
		spin_unlock(&cli_conn->seq_qlock);
		tfw_http_req_mark_error(req, status, msg);
	}
	else
		tfw_http_conn_req_clean(req);

	if (!nolog)
		TFW_WARN_ADDR(msg, &req->conn->peer->addr);
}

static void
tfw_http_srv_error_resp_and_log(bool reply, bool nolog, TfwHttpReq *req,
				int status, const char *msg)
{
	if (reply)
		tfw_http_req_mark_error(req, status, msg);
	else
		tfw_http_conn_req_clean(req);

	if (!nolog)
		TFW_WARN_ADDR(msg, &req->conn->peer->addr);
}

/**
 * Wrappers for calling tfw_http_cli_error_resp_and_log() and
 * tfw_http_srv_error_resp_and_log() functions in client/server
 * connection contexts depending on configuration settings:
 * sending response error messages and logging.
 *
 * NOTE: tfw_client_drop() and tfw_client_block() must be called
 * only from client connection context before a request was fully parsed.
 * Otherwise tfw_srv_client_drop() and tfw_srv_client_block() must be used
 * only from server connection context.
 */
static inline void
tfw_client_drop(TfwHttpReq *req, int status, const char *msg)
{
	tfw_http_cli_error_resp_and_log(tfw_blk_flags & TFW_BLK_ERR_REPLY,
					tfw_blk_flags & TFW_BLK_ERR_NOLOG,
					req, status, msg);
}

static inline void
tfw_client_block(TfwHttpReq *req, int status, const char *msg)
{
	tfw_http_cli_error_resp_and_log(tfw_blk_flags & TFW_BLK_ATT_REPLY,
					tfw_blk_flags & TFW_BLK_ATT_NOLOG,
					req, status, msg);
}

static inline void
tfw_srv_client_drop(TfwHttpReq *req, int status, const char *msg)
{
	tfw_http_srv_error_resp_and_log(tfw_blk_flags & TFW_BLK_ERR_REPLY,
					tfw_blk_flags & TFW_BLK_ERR_NOLOG,
					req, status, msg);
}

static inline void
tfw_srv_client_block(TfwHttpReq *req, int status, const char *msg)
{
	tfw_http_srv_error_resp_and_log(tfw_blk_flags &	TFW_BLK_ATT_REPLY,
					tfw_blk_flags & TFW_BLK_ATT_NOLOG,
					req, status, msg);
}

/**
 * The request is serviced from cache.
 * Send the response as is and unrefer its data.
 */
static void
tfw_http_req_cache_service(TfwHttpReq *req, TfwHttpResp *resp)
{
	if (tfw_http_adjust_resp(resp, req)) {
		HTTP_SEND_RESP(req, 500, "response dropped: processing error");
		TFW_INC_STAT_BH(clnt.msgs_otherr);
		tfw_http_conn_msg_free((TfwHttpMsg *)resp);
		return;
	}
	tfw_http_resp_fwd(req, resp);
	TFW_INC_STAT_BH(clnt.msgs_fromcache);
	return;
}

/**
 * Depending on results of processing of a request, either send the request
 * to an appropriate server, or return the cached response. If none of that
 * can be done for any reason, return HTTP 500 or 502 error to the client.
 */
static void
tfw_http_req_cache_cb(TfwHttpReq *req, TfwHttpResp *resp)
{
	int r;
	TfwSrvConn *srv_conn = NULL;
	LIST_HEAD(equeue);

	TFW_DBG2("%s: req = %p, resp = %p\n", __func__, req, resp);

	/*
	 * Sticky cookie module used for HTTP session identification may send
	 * a response to the client when sticky cookie presence is enforced
	 * and the cookie is missing from the request.
	 *
	 * HTTP session may be required for request scheduling, so obtain it
	 * first. However, req->sess still may be NULL if sticky cookies are
	 * not enabled.
	 */
	r = tfw_http_sess_obtain(req);
	switch (r)
	{
	case TFW_HTTP_SESS_SUCCESS:
		break;
	case TFW_HTTP_SESS_REDIRECT_SENT:
		/* Response sent, nothing to do. */
		return;
	case TFW_HTTP_SESS_VIOLATE:
		goto drop_503;
	case TFW_HTTP_SESS_JS_NOT_SUPPORTED:
		goto send_503;
	default:
		goto send_500;
	}

	if (resp) {
		tfw_http_req_cache_service(req, resp);
		return;
	}

	/*
	 * Dispatch request to an appropriate server. Schedulers should
	 * make a decision based on an unmodified request, so this must
	 * be done before any request mangling.
	 *
	 * The code below is usually called on a remote NUMA node. That's
	 * not good, but TDB lookup must be run on the node before it is
	 * executed, to avoid unnecessary work in SoftIRQ and to speed up
	 * the cache operation. At the same time, cache hits are expected
	 * to prevail over cache misses, so this is not a frequent path.
	 */
	if (!(srv_conn = tfw_sched_get_srv_conn((TfwMsg *)req))) {
		TFW_DBG("Unable to find a backend server\n");
		goto send_502;
	}

	if (tfw_http_adjust_req(req))
		goto send_500;

	/* Account current request in APM health monitoring statistics */
	tfw_http_hm_srv_update((TfwServer *)srv_conn->peer, req);

	/* Forward request to the server. */
	tfw_http_req_fwd(srv_conn, req, &equeue);
	tfw_http_req_zap_error(&equeue);
	goto conn_put;

send_503:
	/*
	 * Requested resource can't be challenged. Don't break response-request
	 * queue on client side by dropping the request.
	 */
	HTTP_SEND_RESP(req, 503, "request dropped: can't send JS challenge.");
	TFW_INC_STAT_BH(clnt.msgs_filtout);
	return;
drop_503:
	tfw_srv_client_drop(req, 503, "request dropped: invalid sticky cookie "
				      "or js challenge");
	TFW_INC_STAT_BH(clnt.msgs_filtout);
	return;
send_502:
	HTTP_SEND_RESP(req, 502, "request dropped: processing error");
	TFW_INC_STAT_BH(clnt.msgs_otherr);
	return;
send_500:
	HTTP_SEND_RESP(req, 500, "request dropped: processing error");
	TFW_INC_STAT_BH(clnt.msgs_otherr);
conn_put:
	tfw_srv_conn_put(srv_conn);
}

static void
tfw_http_req_mark_nip(TfwHttpReq *req)
{
	/* See RFC 7231 4.2.1 */
	static const unsigned int safe_methods =
		(1 << TFW_HTTP_METH_GET) | (1 << TFW_HTTP_METH_HEAD)
		| (1 << TFW_HTTP_METH_OPTIONS) | (1 << TFW_HTTP_METH_PROPFIND)
		| (1 << TFW_HTTP_METH_TRACE);
	TfwLocation *loc = req->location;
	TfwLocation *loc_dflt = req->vhost->loc_dflt;
	TfwLocation *base_loc = (tfw_vhost_get_default())->loc_dflt;

	BUILD_BUG_ON(sizeof(safe_methods) * BITS_PER_BYTE
		     < _TFW_HTTP_METH_COUNT);

	/*
	 * Search in the current location of the current vhost. If there
	 * are no entries there, then search in the default location of
	 * the current vhost. If there are no entries there either, then
	 * search in the default location of the default vhost - that is,
	 * in the global policies.
	 *
	 * TODO #862: req->location must be the full set of options.
	 */
	if (loc && loc->nipdef_sz) {
		if (tfw_nipdef_match(loc, req->method, &req->uri_path))
			goto nip_match;
	} else if (loc_dflt && loc_dflt->nipdef_sz) {
		if (tfw_nipdef_match(loc_dflt, req->method, &req->uri_path))
			goto nip_match;
	} else if ((base_loc != loc_dflt) && base_loc && base_loc->nipdef_sz) {
		if (tfw_nipdef_match(base_loc, req->method, &req->uri_path))
			goto nip_match;
	}

	if (safe_methods & (1 << req->method))
		return;

nip_match:
	TFW_DBG2("non-idempotent: method=[%d] uri=[%.*s]\n",
		 req->method, (int)TFW_STR_CHUNK(&req->uri_path, 0)->len,
		 (char *)TFW_STR_CHUNK(&req->uri_path, 0)->ptr);
	req->flags |= TFW_HTTP_NON_IDEMP;
	return;
}

/*
 * Set the flag if @req is non-idempotent. Add the request to the list
 * of the client connection to preserve the correct order of responses.
 * If the request follows a non-idempotent request in flight, then the
 * preceding request becomes idempotent.
 */
static void
tfw_http_req_add_seq_queue(TfwHttpReq *req)
{
	TfwHttpReq *req_prev;
	TfwCliConn *cli_conn = (TfwCliConn *)req->conn;
	struct list_head *seq_queue = &cli_conn->seq_queue;

	tfw_http_req_mark_nip(req);

	spin_lock(&cli_conn->seq_qlock);
	req_prev = list_empty(seq_queue) ?
		   NULL : list_last_entry(seq_queue, TfwHttpReq, msg.seq_list);
	if (req_prev && tfw_http_req_is_nip(req_prev))
		req_prev->flags &= ~TFW_HTTP_NON_IDEMP;
	list_add_tail(&req->msg.seq_list, seq_queue);
	spin_unlock(&cli_conn->seq_qlock);
}

static int
tfw_http_req_set_context(TfwHttpReq *req)
{
	req->vhost = tfw_vhost_match(&req->uri_path);
	req->location = tfw_location_match(req->vhost, &req->uri_path);

	return !req->vhost;
}

<<<<<<< HEAD
static inline void
tfw_http_req_mark_error(TfwHttpReq *req, int status, const char *msg)
{
	TFW_CONN_TYPE(req->conn) |= Conn_Stop;
	req->flags |= TFW_HTTP_SUSPECTED;
	tfw_http_error_resp_switch(req, status, msg);
}

/**
 * Functions define logging and response behaviour during detection of
 * malformed or malicious messages. Mark client connection in special
 * manner to delay its closing until transmission of error response
 * will be finished.
 */
static void
tfw_http_cli_error_resp_and_log(bool reply, bool nolog, TfwHttpReq *req,
				int status, const char *msg)
{
	BUG_ON(req->flags & TFW_HTTP_HMONITOR);
	if (reply) {
		TfwCliConn *cli_conn = (TfwCliConn *)req->conn;
		tfw_connection_unlink_msg(req->conn);
		spin_lock(&cli_conn->seq_qlock);
		list_add_tail(&req->msg.seq_list, &cli_conn->seq_queue);
		spin_unlock(&cli_conn->seq_qlock);
		tfw_http_req_mark_error(req, status, msg);
	} else {
		tfw_http_conn_req_clean(req);
	}

	if (!nolog)
		TFW_WARN_ADDR(msg, &req->conn->peer->addr);
}

static void
tfw_http_srv_error_resp_and_log(bool reply, bool nolog, TfwHttpReq *req,
				int status, const char *msg)
{
	if (req->flags & TFW_HTTP_HMONITOR) {
		TFW_WARN("Error on response for health"
			 " monitoring request: %s", msg);
		tfw_http_msg_free((TfwHttpMsg *)req);
		return;
	}

	if (reply)
		tfw_http_req_mark_error(req, status, msg);
	else
		tfw_http_conn_req_clean(req);

	if (!nolog)
		TFW_WARN_ADDR(msg, &req->conn->peer->addr);
}

/**
 * Wrappers for calling tfw_http_cli_error_resp_and_log() and
 * tfw_http_srv_error_resp_and_log() functions in client/server
 * connection contexts depending on configuration settings:
 * sending response error messages and logging.
 *
 * NOTE: tfw_client_drop() and tfw_client_block() must be called
 * only from client connection context, and tfw_srv_client_drop()
 * and tfw_srv_client_block() - only from server connection context.
 */
static inline void
tfw_client_drop(TfwHttpReq *req, int status, const char *msg)
{
	tfw_http_cli_error_resp_and_log(tfw_blk_flags & TFW_BLK_ERR_REPLY,
					tfw_blk_flags & TFW_BLK_ERR_NOLOG,
					req, status, msg);
}

static inline void
tfw_client_block(TfwHttpReq *req, int status, const char *msg)
{
	tfw_http_cli_error_resp_and_log(tfw_blk_flags & TFW_BLK_ATT_REPLY,
					tfw_blk_flags & TFW_BLK_ATT_NOLOG,
					req, status, msg);
}

static inline void
tfw_srv_client_drop(TfwHttpReq *req, int status, const char *msg)
{
	tfw_http_srv_error_resp_and_log(tfw_blk_flags & TFW_BLK_ERR_REPLY,
					tfw_blk_flags & TFW_BLK_ERR_NOLOG,
					req, status, msg);
}

static inline void
tfw_srv_client_block(TfwHttpReq *req, int status, const char *msg)
{
	tfw_http_srv_error_resp_and_log(tfw_blk_flags &	TFW_BLK_ATT_REPLY,
					tfw_blk_flags & TFW_BLK_ATT_NOLOG,
					req, status, msg);
}

static inline bool
tfw_http_check_wildcard_status(const char c, int *out)
{
	switch (c) {
	case '1':
		*out = HTTP_STATUS_1XX;
		break;
	case '2':
		*out = HTTP_STATUS_2XX;
		break;
	case '3':
		*out = HTTP_STATUS_3XX;
		break;
	case '4':
		*out = HTTP_STATUS_4XX;
		break;
	case '5':
		*out = HTTP_STATUS_5XX;
		break;
	default:
		return false;
	}
	return true;
}

static inline void
tfw_http_hm_drop_resp(TfwHttpReq *req, TfwHttpResp *resp)
{
	tfw_connection_unlink_msg(resp->conn);
	tfw_apm_update(((TfwServer *)resp->conn->peer)->apmref,
		       resp->jrxtstamp, resp->jrxtstamp - req->jtxtstamp);
	tfw_http_conn_msg_free((TfwHttpMsg *)resp);
	tfw_http_msg_free((TfwHttpMsg *)req);
}

=======
>>>>>>> ec4bab8d
/**
 * @return zero on success and negative value otherwise.
 * TODO enter the function depending on current GFSM state.
 */
static int
tfw_http_req_process(TfwConn *conn, const TfwFsmData *data)
{
	int r = TFW_BLOCK;
	struct sk_buff *skb = data->skb;
	unsigned int off = data->off;
	unsigned int data_off = off;
	unsigned int skb_len = skb->len;
	TfwFsmData data_up;

	BUG_ON(!conn->msg);
	BUG_ON(data_off >= skb_len);

	TFW_DBG2("Received %u client data bytes on conn=%p msg=%p\n",
		 skb_len - off, conn, conn->msg);

	/*
	 * Process pipelined requests in a loop
	 * until all data in the SKB is processed.
	 */
	while (data_off < skb_len) {
		int req_conn_close;
		TfwHttpMsg *hmsib = NULL;
		TfwHttpReq *req = (TfwHttpReq *)conn->msg;
		TfwHttpParser *parser = &req->parser;

		/*
		 * Process/parse data in the SKB.
		 * @off points at the start of data for processing.
		 * @data_off is the current offset of data to process in
		 * the SKB. After processing @data_off points at the end
		 * of latest data chunk. However processing may have
		 * stopped in the middle of the chunk. Adjust it to point
		 * to the right location within the chunk.
		 */
		off = data_off;
		r = ss_skb_process(skb, &data_off, tfw_http_parse_req, req);
		data_off -= parser->to_go;
		req->msg.len += data_off - off;
		TFW_ADD_STAT_BH(data_off - off, clnt.rx_bytes);

		TFW_DBG2("Request parsed: len=%u parsed=%d msg_len=%lu"
			 " ver=%d res=%d\n",
			 skb_len - off, data_off - off, req->msg.len,
			 req->version, r);

		/*
		 * We have to keep @data the same to pass it as is to FSMs
		 * registered with lower priorities after us, but we must
		 * feed the new data version to FSMs registered on our states.
		 */
		data_up.skb = skb;
		data_up.off = off;
		data_up.req = (TfwMsg *)req;
		data_up.resp = NULL;

		switch (r) {
		default:
			TFW_ERR("Unrecognized HTTP request "
				"parser return code, %d\n", r);
			BUG();
		case TFW_BLOCK:
			TFW_DBG2("Block invalid HTTP request\n");
			TFW_INC_STAT_BH(clnt.msgs_parserr);
			tfw_client_drop(req, 400, "failed to parse request");
			return TFW_BLOCK;
		case TFW_POSTPONE:
			r = tfw_gfsm_move(&conn->state, TFW_HTTP_FSM_REQ_CHUNK,
					  &data_up);
			TFW_DBG3("TFW_HTTP_FSM_REQ_CHUNK return code %d\n", r);
			if (r == TFW_BLOCK) {
				TFW_INC_STAT_BH(clnt.msgs_filtout);
				tfw_client_block(req, 403, "postponed"
					       " request has been"
					       " filtered out");
				return TFW_BLOCK;
			}
			/*
			 * TFW_POSTPONE status means that parsing succeeded
			 * but more data is needed to complete it. Lower layers
			 * just supply data for parsing. They only want to know
			 * if processing of a message should continue or not.
			 */
			return TFW_PASS;
		case TFW_PASS:
			/*
			 * The request is fully parsed,
			 * fall through and process it.
			 */
			BUG_ON(!(req->flags & TFW_HTTP_CHUNKED)
			       && (req->content_length != req->body.len));
		}

		r = tfw_gfsm_move(&conn->state, TFW_HTTP_FSM_REQ_MSG, &data_up);
		TFW_DBG3("TFW_HTTP_FSM_REQ_MSG return code %d\n", r);
		/* Don't accept any following requests from the peer. */
		if (r == TFW_BLOCK) {
			TFW_INC_STAT_BH(clnt.msgs_filtout);
			tfw_client_block(req, 403, "parsed request"
				       " has been filtered out");
			return TFW_BLOCK;
		}

		/*
		 * The time the request was received is used for age
		 * calculations in cache, and for eviction purposes.
		 */
		req->cache_ctl.timestamp = tfw_current_timestamp();
		req->jrxtstamp = jiffies;

		/* Assign the right Vhost for this request. */
		if (tfw_http_req_set_context(req)) {
			TFW_INC_STAT_BH(clnt.msgs_otherr);
			tfw_client_drop(req, 500, "cannot find"
				      "Vhost for request");
			return TFW_BLOCK;
		}

		/*
		 * In HTTP 0.9 the server always closes the connection
		 * after sending the response.
		 *
		 * In HTTP 1.0 the server always closes the connection
		 * after sending the response unless the client sent a
		 * a "Connection: keep-alive" request header, and the
		 * server sent a "Connection: keep-alive" response header.
		 *
		 * This behavior was added to existing HTTP 1.0 protocol.
		 * RFC 1945 section 1.3 says:
		 * "Except for experimental applications, current practice
		 * requires that the connection be established by the client
		 * prior to each request and closed by the server after
		 * sending the response."
		 *
		 * Make it work this way in Tempesta by setting the flag.
		 */
		if ((req->version == TFW_HTTP_VER_09)
		    || ((req->version == TFW_HTTP_VER_10)
			&& !(req->flags & __TFW_HTTP_CONN_MASK)))
		{
			req->flags |= TFW_HTTP_CONN_CLOSE;
		}

		/*
		 * The request has been successfully parsed and processed.
		 * If the connection will be closed after the response to
		 * the request is sent to the client, then there's no need
		 * to process pipelined requests. Also, the request may be
		 * released when handled in tfw_cache_req_process() below.
		 * So, save the needed request flag for later use as it
		 * may not be accessible later through @req->flags.
		 * If the connection must be closed, it also should be marked
		 * with @Conn_Stop flag - to left it alive for sending responses
		 * and, at the same time, to stop passing data for processing
		 * from the lower layer.
		 */
		if((req_conn_close = req->flags & TFW_HTTP_CONN_CLOSE))
			TFW_CONN_TYPE(req->conn) |= Conn_Stop;

		if (!req_conn_close && (data_off < skb_len)) {
			/*
			 * Pipelined requests: create a new sibling message.
			 * @skb is replaced with pointer to a new SKB.
			 */
			hmsib = tfw_http_msg_create_sibling((TfwHttpMsg *)req,
							    &skb, data_off,
							    Conn_Clnt);
			if (hmsib == NULL) {
				/*
				 * Not enough memory. Unfortunately, there's
				 * no recourse. The caller expects that data
				 * is processed in full, and can't deal with
				 * partially processed data.
				 */
				TFW_WARN("Not enough memory to create"
					 " a request sibling\n");
				TFW_INC_STAT_BH(clnt.msgs_otherr);
				tfw_client_drop(req, 500, "cannot create"
					      " sibling request");
				return TFW_BLOCK;
			}
		}

		/*
		 * Complete HTTP message has been collected and processed
		 * with success. Mark the message as complete in @conn as
		 * further handling of @conn depends on that. Future SKBs
		 * will be put in a new message.
		 * On an error the function returns from anywhere inside
		 * the loop. @conn->msg holds the reference to the message,
		 * which can be used to release it.
		 */
		tfw_connection_unlink_msg(conn);

		/*
		 * Add the request to the list of the client connection
		 * to preserve the correct order of responses to requests.
		 */
		tfw_http_req_add_seq_queue(req);

		/*
		 * The request should either be stored or released.
		 * Otherwise we lose the reference to it and get a leak.
		 */
		if (tfw_cache_process(req, NULL, tfw_http_req_cache_cb)) {
			HTTP_SEND_RESP(req, 500, "request dropped:"
				       " processing error");
			TFW_INC_STAT_BH(clnt.msgs_otherr);
			return TFW_PASS;
		}

		/*
		 * According to RFC 7230 6.3.2, connection with a client
		 * must be dropped after a response is sent to that client,
		 * if the client sends "Connection: close" header field in
		 * the request. Subsequent requests from the client coming
		 * over the same connection are ignored.
		 *
		 * Note: This connection's @conn must not be dereferenced
		 * from this point on.
		 */
		if (req_conn_close)
			break;

		if (hmsib) {
			/*
			 * Switch connection to the new sibling message.
			 * Data processing will continue with the new SKB.
			 */
			data_off = 0;
			skb_len = skb->len;
			conn->msg = (TfwMsg *)hmsib;
		}
	}

	return r;
}

/**
 * This is the second half of tfw_http_resp_process().
 * tfw_http_resp_process() runs in SoftIRQ whereas tfw_http_resp_cache_cb()
 * runs in cache thread that is scheduled at an appropriate TDB node.
 *
 * HTTP requests are usually much smaller than HTTP responses, so it's
 * better to transfer requests to a TDB node to make any adjustments.
 * The other benefit of the scheme is that less work is done in SoftIRQ.
 */
static void
tfw_http_resp_cache_cb(TfwHttpReq *req, TfwHttpResp *resp)
{
	TFW_DBG2("%s: req = %p, resp = %p\n", __func__, req, resp);
	/*
	 * Typically we're at a node far from the node where @resp was
	 * received, so we do an inter-node transfer. However, this is
	 * the final place where the response will be stored. Upcoming
	 * requests will get responded to by the current node without
	 * inter-node data transfers. (see tfw_http_req_cache_cb())
	 */
	if (tfw_http_adjust_resp(resp, req)) {
		HTTP_SEND_RESP(req, 500, "response dropped: processing error");
		TFW_INC_STAT_BH(serv.msgs_otherr);
		tfw_http_conn_msg_free((TfwHttpMsg *)resp);
		return;
	}
	/*
	 * Responses from cache don't have @resp->conn. Also, for those
	 * responses @req->jtxtstamp is not set and remains zero.
	 *
	 * TODO: Currently APM holds the pure roundtrip time (RTT) from
	 * the time a request is forwarded to the time a response to it
	 * is received and parsed. Perhaps it makes sense to penalize
	 * server connections which get broken too often. What would be
	 * a fast and simple algorithm for that? Keep in mind, that the
	 * value of RTT has an upper boundary in the APM.
	 */
	if (resp->conn)
		tfw_apm_update(((TfwServer *)resp->conn->peer)->apmref,
				resp->jrxtstamp,
				resp->jrxtstamp - req->jtxtstamp);
	tfw_http_resp_fwd(req, resp);
}

/*
 * Request messages that were forwarded to a backend server are added
 * to and kept in @fwd_queue of the connection @conn for that server.
 * If a paired request is not found, then the response is deleted.
 *
 * If a paired client request is missing, then it seems upsream server
 * is misbehaving, so the caller has to drop the server connection.
 *
 * TODO: When a response is received and a paired request is found,
 * pending (unsent) requests in the connection are forwarded to the
 * server right away. In current design, @fwd_queue is locked until
 * after a request is submitted to SS for sending. It shouldn't be
 * necessary to lock @fwd_queue for that. Please see a similar TODO
 * comment to tfw_http_req_fwd(). Also, please see the issue #687.
 */
static TfwHttpReq *
tfw_http_popreq(TfwHttpMsg *hmresp)
{
	TfwHttpReq *req;
	TfwSrvConn *srv_conn = (TfwSrvConn *)hmresp->conn;
	struct list_head *fwd_queue = &srv_conn->fwd_queue;
	LIST_HEAD(equeue);

	spin_lock(&srv_conn->fwd_qlock);
	if (unlikely(list_empty(fwd_queue))) {
		BUG_ON(srv_conn->qsize);
		spin_unlock(&srv_conn->fwd_qlock);
		TFW_WARN("Paired request missing, "
			 "HTTP Response Splitting attack?\n");
		TFW_INC_STAT_BH(serv.msgs_otherr);
		return NULL;
	}
	req = list_first_entry(fwd_queue, TfwHttpReq, fwd_list);
	if ((TfwMsg *)req == srv_conn->msg_sent)
		srv_conn->msg_sent = NULL;
	tfw_http_req_delist(srv_conn, req);
	tfw_http_conn_nip_adjust(srv_conn);
	/*
	 * Run special processing if the connection is in repair
	 * mode. Otherwise, forward pending requests to the server.
	 *
	 * @hmresp is holding a reference to the server connection
	 * while forwarding is done, so there's no need to take an
	 * additional reference.
	 */
	if (unlikely(tfw_srv_conn_restricted(srv_conn)))
		tfw_http_conn_fwd_repair(srv_conn, &equeue);
	else if (tfw_http_conn_need_fwd(srv_conn))
		tfw_http_conn_fwd_unsent(srv_conn, &equeue);
	spin_unlock(&srv_conn->fwd_qlock);

	tfw_http_req_zap_error(&equeue);

	return req;
}

/*
 * Post-process the response. Pass it to modules registered with GFSM
 * for further processing. Finish the request/response exchange properly
 * in case of an error.
 */
static int
tfw_http_resp_gfsm(TfwHttpMsg *hmresp, const TfwFsmData *data)
{
	int r;
	TfwHttpReq *req;

	BUG_ON(!hmresp->conn);

	r = tfw_gfsm_move(&hmresp->conn->state, TFW_HTTP_FSM_RESP_MSG, data);
	TFW_DBG3("TFW_HTTP_FSM_RESP_MSG return code %d\n", r);
	if (r == TFW_BLOCK)
		goto error;
	/* Proceed with the next GSFM processing */

	r = tfw_gfsm_move(&hmresp->conn->state, TFW_HTTP_FSM_LOCAL_RESP_FILTER,
			  data);
	TFW_DBG3("TFW_HTTP_FSM_LOCAL_RESP_FILTER return code %d\n", r);
	if (r == TFW_PASS)
		return TFW_PASS;
	/* Proceed with the error processing */
error:
	/*
	 * Send an error response to the client, otherwise the pairing
	 * of requests and responses will be broken. If a paired request
	 * is not found, then something is terribly wrong.
	 */
	req = tfw_http_popreq(hmresp);
	if (unlikely(!req)) {
		tfw_http_conn_msg_free(hmresp);
		return TFW_BLOCK;
	}

	tfw_srv_client_block(req, 502, "response blocked: filtered out");
	tfw_http_conn_msg_free(hmresp);
	TFW_INC_STAT_BH(serv.msgs_filtout);
	return r;
}

/*
 * Set up the response @hmresp with data needed down the road,
 * get the paired request, and then pass the response to cache
 * for further processing.
 */
static int
tfw_http_resp_cache(TfwHttpMsg *hmresp)
{
	TfwHttpReq *req;
	TfwFsmData data;
	time_t timestamp = tfw_current_timestamp();

	/*
	 * The time the response was received is used in cache
	 * for age calculations, and for APM and Load Balancing.
	 */
	hmresp->cache_ctl.timestamp = timestamp;
	((TfwHttpResp *)hmresp)->jrxtstamp = jiffies;
	/*
	 * If 'Date:' header is missing in the response, then
	 * set the date to the time the response was received.
	 */
	if (!(hmresp->flags & TFW_HTTP_HAS_HDR_DATE))
		((TfwHttpResp *)hmresp)->date = timestamp;
	/*
	 * Cache adjusted and filtered responses only. Responses
	 * are received in the same order as requests, so we can
	 * just pop the first request. If a paired request is not
	 * found, then something is terribly wrong, and pairing
	 * of requests and responses is broken. The response is
	 * deleted, and an error is returned.
	 */
	req = tfw_http_popreq(hmresp);
	if (unlikely(!req)) {
		tfw_http_conn_msg_free(hmresp);
		return -ENOENT;
	}

	/*
	 * Health monitor request means that its response need not to
	 * send anywhere.
	 */
	if (req->flags & TFW_HTTP_HMONITOR) {
		tfw_http_hm_drop_resp(req, (TfwHttpResp *)hmresp);
		return 0;
	}

	/*
	 * This hook isn't in tfw_http_resp_fwd() because responses from the
	 * cache shouldn't be accounted.
	 */
	data.skb = NULL;
	data.off = 0;
	data.req = (TfwMsg *)req;
	data.resp = (TfwMsg *)hmresp;
	tfw_gfsm_move(&hmresp->conn->state, TFW_HTTP_FSM_RESP_MSG_FWD, &data);

	/*
	 * Complete HTTP message has been collected and processed
	 * with success. Mark the message as complete in @conn as
	 * further handling of @conn depends on that. Future SKBs
	 * will be put in a new message.
	 */
	tfw_connection_unlink_msg(hmresp->conn);
	if (tfw_cache_process(req, (TfwHttpResp *)hmresp,
			      tfw_http_resp_cache_cb))
	{
		HTTP_SEND_RESP(req, 500, "response dropped: processing error");
		tfw_http_conn_msg_free(hmresp);
		TFW_INC_STAT_BH(serv.msgs_otherr);
		/* Proceed with processing of the next response. */
	}

	return 0;
}

/*
 * Finish a response that is terminated by closing the connection.
 */
static void
tfw_http_resp_terminate(TfwHttpMsg *hm)
{
	TfwFsmData data;

	/*
	 * Note that in this case we don't have data to process.
	 * All data has been processed already. The response needs
	 * to go through Tempesta's post-processing, and then be
	 * sent to the client. The full skb->len is used as the
	 * offset to mark this case in the post-processing phase.
	 */
	data.skb = ss_skb_peek_tail(&hm->msg.skb_list);
	BUG_ON(!data.skb);
	data.off = data.skb->len;
	data.req = NULL;
	data.resp = (TfwMsg *)hm;

	if (tfw_http_resp_gfsm(hm, &data) != TFW_PASS)
		return;
	tfw_http_resp_cache(hm);
}

/**
 * @return zero on success and negative value otherwise.
 * TODO enter the function depending on current GFSM state.
 */
static int
tfw_http_resp_process(TfwConn *conn, const TfwFsmData *data)
{
	int r = TFW_BLOCK;
	struct sk_buff *skb = data->skb;
	unsigned int off = data->off;
	unsigned int data_off = off;
	unsigned int skb_len = skb->len;
	TfwHttpReq *bad_req;
	TfwHttpMsg *hmresp;
	TfwFsmData data_up;
	bool filtout = false;

	BUG_ON(!conn->msg);
	BUG_ON(data_off >= skb_len);

	TFW_DBG2("received %u server data bytes on conn=%p msg=%p\n",
		skb->len - off, conn, conn->msg);
	/*
	 * Process pipelined requests in a loop
	 * until all data in the SKB is processed.
	 */
	while (data_off < skb_len) {
		TfwHttpMsg *hmsib = NULL;
		TfwHttpParser *parser;

		hmresp = (TfwHttpMsg *)conn->msg;
		parser = &hmresp->parser;

		/*
		 * Process/parse data in the SKB.
		 * @off points at the start of data for processing.
		 * @data_off is the current offset of data to process in
		 * the SKB. After processing @data_off points at the end
		 * of latest data chunk. However processing may have
		 * stopped in the middle of the chunk. Adjust it to point
		 * at correct location within the chunk.
		 */
		off = data_off;
		r = ss_skb_process(skb, &data_off, tfw_http_parse_resp, hmresp);
		data_off -= parser->to_go;
		hmresp->msg.len += data_off - off;
		TFW_ADD_STAT_BH(data_off - off, serv.rx_bytes);

		TFW_DBG2("Response parsed: len=%u parsed=%d msg_len=%lu"
			 " ver=%d res=%d\n",
			 skb_len - off, data_off - off, hmresp->msg.len,
			 hmresp->version, r);

		/*
		 * We have to keep @data the same to pass it as is to FSMs
		 * registered with lower priorities after us, but we must
		 * feed the new data version to FSMs registered on our states.
		 */
		data_up.skb = skb;
		data_up.off = off;
		data_up.req = NULL;
		data_up.resp = (TfwMsg *)hmresp;

		switch (r) {
		default:
			TFW_ERR("Unrecognized HTTP response "
				"parser return code, %d\n", r);
			BUG();
		case TFW_BLOCK:
			/*
			 * The response has not been fully parsed. There's no
			 * choice but report a critical error. The lower layer
			 * will close the connection and release the response
			 * message, and well as all request messages that went
			 * out on this connection and are waiting for paired
			 * response messages.
			 */
			TFW_DBG2("Block invalid HTTP response\n");
			TFW_INC_STAT_BH(serv.msgs_parserr);
			goto bad_msg;
		case TFW_POSTPONE:
			r = tfw_gfsm_move(&conn->state, TFW_HTTP_FSM_RESP_CHUNK,
					  &data_up);
			TFW_DBG3("TFW_HTTP_FSM_RESP_CHUNK return code %d\n", r);
			if (r == TFW_BLOCK) {
				TFW_INC_STAT_BH(serv.msgs_filtout);
				filtout = true;
				goto bad_msg;
			}
			/*
			 * TFW_POSTPONE status means that parsing succeeded
			 * but more data is needed to complete it. Lower layers
			 * just supply data for parsing. They only want to know
			 * if processing of a message should continue or not.
			 */
			return TFW_PASS;
		case TFW_PASS:
			/*
			 * The response is fully parsed,
			 * fall through and process it.
			 */
			if (!(hmresp->flags
			      & (TFW_HTTP_CHUNKED | TFW_HTTP_VOID_BODY))
			    && (hmresp->content_length != hmresp->body.len))
				goto bad_msg;
		}

		/*
		 * Verify response in context of http health monitor,
		 * and mark server as disabled/enabled
		 */
		tfw_http_hm_control((TfwHttpResp *)hmresp);

		/*
		 * Pass the response to GFSM for further processing.
		 * Drop server connection in case of serious error or security
		 * event.
		 */
		r = tfw_http_resp_gfsm(hmresp, &data_up);
		if (unlikely(r < TFW_PASS))
			return TFW_BLOCK;

		/*
		 * If @skb's data has not been processed in full, then
		 * we have pipelined responses. Create a sibling message.
		 * @skb is replaced with a pointer to a new SKB.
		 */
		if (data_off < skb_len) {
			hmsib = tfw_http_msg_create_sibling(hmresp, &skb,
							    data_off,
							    Conn_Srv);
			/*
			 * In case of an error there's no recourse. The
			 * caller expects that data is processed in full,
			 * and can't deal with partially processed data.
			 */
			if (hmsib == NULL) {
				TFW_WARN("Insufficient memory "
					 "to create a response sibling\n");
				TFW_INC_STAT_BH(serv.msgs_otherr);

				/*
				 * Unable to create a sibling message.
				 * Send the parsed response to the client
				 * and close the server connection.
				 */
				tfw_http_resp_cache(hmresp);
				return TFW_BLOCK;
			}
		}

		/*
		 * If a non critical error occured in further GFSM processing,
		 * then the response and the paired request had been handled.
		 * Keep the server connection open for data exchange.
		 */
		if (unlikely(r != TFW_PASS)) {
			r = TFW_PASS;
			goto next_resp;
		}
		/*
		 * Pass the response to cache for further processing.
		 * In the end, the response is sent on to the client.
		 */
		if (tfw_http_resp_cache(hmresp))
			return TFW_BLOCK;
next_resp:
		if (hmsib) {
			/*
			 * Switch the connection to the sibling message.
			 * Data processing will continue with the new SKB.
			 */
			data_off = 0;
			skb_len = skb->len;
			conn->msg = (TfwMsg *)hmsib;
		}
	}

	return r;
bad_msg:
	bad_req = tfw_http_popreq(hmresp);
	if (bad_req) {
		if (filtout)
			tfw_srv_client_block(bad_req, 502,
					     "response blocked:"
					     " filtered out");
		else
			tfw_srv_client_drop(bad_req, 502,
					    "response dropped:"
					    " processing error");
	}
	tfw_http_conn_msg_free(hmresp);
	return r;
}

/**
 * @return status (application logic decision) of the message processing.
 */
int
tfw_http_msg_process(void *conn, const TfwFsmData *data)
{
	TfwConn *c = (TfwConn *)conn;

	if (unlikely(!c->msg)) {
		c->msg = tfw_http_conn_msg_alloc(c);
		if (!c->msg) {
			__kfree_skb(data->skb);
			return -ENOMEM;
		}
		TFW_DBG2("Link new msg %p with connection %p\n", c->msg, c);
	}

	TFW_DBG2("Add skb %p to message %p\n", data->skb, c->msg);
	ss_skb_queue_tail(&c->msg->skb_list, data->skb);

	return (TFW_CONN_TYPE(c) & Conn_Clnt)
		? tfw_http_req_process(c, data)
		: tfw_http_resp_process(c, data);
}

/**
 * Send monitoring request to backend server to check its state (alive or
 * suspended) in the sense of HTTP accessibility.
 */
void
tfw_http_hm_srv_send(TfwServer *srv, char *data, unsigned long len)
{
	TfwMsgIter it;
	TfwHttpMsg *hmreq;
	TfwSrvConn *srv_conn;
	TfwStr msg = {
		.ptr = data,
		.len = len,
		.flags = 0
	};
	LIST_HEAD(equeue);

	if (!(hmreq = tfw_http_msg_alloc_light(Conn_Clnt)))
		return;
	if (tfw_http_msg_setup(hmreq, &it, msg.len))
		goto cleanup;
	if (tfw_http_msg_write(&it, hmreq, &msg))
		goto cleanup;

	hmreq->flags |= TFW_HTTP_HMONITOR;
	((TfwHttpReq *)hmreq)->jrxtstamp = jiffies;

	srv_conn = srv->sg->sched->sched_srv_conn((TfwMsg *)hmreq, srv);
	if (!srv_conn) {
		TFW_WARN_ADDR("Unable to find connection for health"
			      " monitoring of backend server", &srv->addr);
		goto cleanup;
	}

	tfw_http_req_fwd(srv_conn, (TfwHttpReq *)hmreq, &equeue);
	tfw_http_req_zap_error(&equeue);

	tfw_srv_conn_put(srv_conn);

	return;

cleanup:
	tfw_http_msg_free(hmreq);
}

/**
 * Calculate the key of an HTTP request by hashing URI and Host header values.
 */
unsigned long
tfw_http_req_key_calc(TfwHttpReq *req)
{
	TfwStr host;

	if (req->hash)
		return req->hash;

	req->hash = tfw_hash_str(&req->uri_path);

	if (req->flags & TFW_HTTP_HMONITOR)
		return req->hash;

	tfw_http_msg_clnthdr_val(&req->h_tbl->tbl[TFW_HTTP_HDR_HOST],
				 TFW_HTTP_HDR_HOST, &host);
	if (!TFW_STR_EMPTY(&host))
		req->hash ^= tfw_hash_str(&host);

	return req->hash;
}
EXPORT_SYMBOL(tfw_http_req_key_calc);

static TfwConnHooks http_conn_hooks = {
	.conn_init	= tfw_http_conn_init,
	.conn_repair	= tfw_http_conn_repair,
	.conn_drop	= tfw_http_conn_drop,
	.conn_release	= tfw_http_conn_release,
	.conn_send	= tfw_http_conn_send,
};

/*
 * ------------------------------------------------------------------------
 *	configuration handling
 * ------------------------------------------------------------------------
 */

static int
tfw_cfgop_define_block_action(const char *action, unsigned short mask,
			      unsigned short *flags)
{
	if (!strcasecmp(action, "reply")) {
		*flags |= mask;
	} else if (!strcasecmp(action, "drop")) {
		*flags &= ~mask;
	} else {
		TFW_ERR_NL("Unsupported argument: '%s'\n", action);
		return -EINVAL;
	}
	return 0;
}

static int
tfw_cfgop_define_block_nolog(TfwCfgEntry *ce, unsigned short mask,
			     unsigned short *flags)
{
	if (ce->val_n == 3) {
		if (!strcasecmp(ce->vals[2], "nolog"))
			*flags |= mask;
		else {
			TFW_ERR_NL("Unsupported argument: '%s'\n", ce->vals[2]);
			return -EINVAL;
		}
	} else {
		*flags &= ~mask;
	}
	return 0;
}

static int
tfw_cfgop_block_action(TfwCfgSpec *cs, TfwCfgEntry *ce)
{
	if (ce->val_n < 2 || ce->val_n > 3) {
		TFW_ERR_NL("Invalid number of arguments: %zu\n", ce->val_n);
		return -EINVAL;
	}
	if (ce->attr_n) {
		TFW_ERR_NL("Unexpected attributes\n");
		return -EINVAL;
	}

	if (!strcasecmp(ce->vals[0], "error")) {
		if (tfw_cfgop_define_block_action(ce->vals[1],
						  TFW_BLK_ERR_REPLY,
						  &tfw_blk_flags) ||
		    tfw_cfgop_define_block_nolog(ce,
						 TFW_BLK_ERR_NOLOG,
						 &tfw_blk_flags))
			return -EINVAL;
	} else if (!strcasecmp(ce->vals[0], "attack")) {
		if (tfw_cfgop_define_block_action(ce->vals[1],
						  TFW_BLK_ATT_REPLY,
						  &tfw_blk_flags) ||
		    tfw_cfgop_define_block_nolog(ce,
						 TFW_BLK_ATT_NOLOG,
						 &tfw_blk_flags))
			return -EINVAL;
	} else {
		TFW_ERR_NL("Unsupported argument: '%s'\n", ce->vals[0]);
		return -EINVAL;
	}

	return 0;
}

/* Macros specific to *_set_body() functions. */
#define __TFW_STR_SET_BODY()						\
	msg->len += l_size - clen_str->len + b_size - body_str->len;	\
	body_str->ptr = new_body;					\
	body_str->len = b_size;						\
	clen_str->ptr = new_length;					\
	clen_str->len = l_size;

static void
tfw_http_set_body(resp_code_t code, char *new_length, size_t l_size,
		  char *new_body, size_t b_size)
{
	unsigned long prev_len;
	TfwStr *msg = &http_predef_resps[code];
	TfwStr *clen_str = TFW_STR_CLEN_CH(msg);
	TfwStr *body_str = TFW_STR_BODY_CH(msg);
	void *prev_body_ptr = body_str->ptr;
	void *prev_clen_ptr = NULL;

	if (prev_body_ptr) {
		prev_clen_ptr = clen_str->ptr;
		prev_len = clen_str->len + body_str->len;
	}

	__TFW_STR_SET_BODY();

	if (!prev_body_ptr)
		return;

	BUG_ON(!prev_clen_ptr);
	if (prev_body_ptr != __TFW_STR_CH(&http_4xx_resp_body, 1)->ptr &&
	    prev_body_ptr != __TFW_STR_CH(&http_5xx_resp_body, 1)->ptr)
	{
		free_pages((unsigned long)prev_clen_ptr, get_order(prev_len));
	}
}

static int
tfw_http_set_common_body(int status_code, char *new_length, size_t l_size,
			 char *new_body, size_t b_size)
{
	TfwStr *msg;
	resp_code_t i, begin, end;
	TfwStr *clen_str;
	TfwStr *body_str;
	unsigned long prev_len;
	void *prev_clen_ptr = NULL;
	void *prev_body_ptr = NULL;

	switch(status_code) {
	case HTTP_STATUS_4XX:
		begin = RESP_4XX_BEGIN;
		end = RESP_4XX_END;
		msg = &http_4xx_resp_body;
		break;
	case HTTP_STATUS_5XX:
		begin = RESP_5XX_BEGIN;
		end = RESP_5XX_END;
		msg = &http_5xx_resp_body;
		break;
	default:
		TFW_ERR("undefined HTTP status group: [%d]\n", status_code);
		return -EINVAL;
	}

	clen_str = __TFW_STR_CH(msg, 0);
	body_str = __TFW_STR_CH(msg, 1);
	prev_body_ptr = body_str->ptr;

	if (prev_body_ptr) {
		prev_clen_ptr = clen_str->ptr;
		prev_len = clen_str->len + body_str->len;
	}

	__TFW_STR_SET_BODY();

	for (i = begin; i < end; ++i) {
		TfwStr *msg = &http_predef_resps[i];
		TfwStr *body_str = TFW_STR_BODY_CH(msg);
		if (!body_str->ptr ||
		    body_str->ptr == prev_body_ptr)
		{
			TfwStr *clen_str = TFW_STR_CLEN_CH(msg);
			__TFW_STR_SET_BODY();
		}
	}

	if (!prev_body_ptr) {
		BUG_ON(prev_clen_ptr);
		return 0;
	}

	BUG_ON(!prev_clen_ptr);
	free_pages((unsigned long)prev_clen_ptr, get_order(prev_len));

	return 0;
}

/**
 * Allocate memory to store `Content-length' header and body located in file
 * @filename. Memory is allocated via __get_free_pages(), thus free_pages()
 * must be used on cleanup;
 * @c_len	- Content-Length header template. __TFW_STR_CH(&c_len, 1) must
 *		  be NULL, meaning that content-length value must be inserted
 *		  at that chunk.
 * @len		- total length of body data including headers.
 * @body_offset	- the body offset in result;
 */
char *
__tfw_http_msg_body_dup(const char *filename, TfwStr *c_len_hdr, size_t *len,
			size_t *body_offset)
{
	char *body, *b_start, *res = NULL;
	size_t b_sz, t_sz;
	char buff[TFW_ULTOA_BUF_SIZ] = {0};
	TfwStr *cl_buf = __TFW_STR_CH(c_len_hdr, 1);

	body = tfw_cfg_read_file(filename, &b_sz);
	if (!body) {
		*len = *body_offset = 0;
		return NULL;
	}
	cl_buf->ptr = buff;
	cl_buf->len = tfw_ultoa(b_sz, cl_buf->ptr, TFW_ULTOA_BUF_SIZ);
	if (unlikely(!cl_buf->len)) {
		TFW_ERR("Can't copy file %s: too big\n", filename);
		goto err;
	}

	c_len_hdr->len += cl_buf->len;
	t_sz = c_len_hdr->len + b_sz;
	res = (char *)__get_free_pages(GFP_KERNEL, get_order(t_sz));
	if (!res) {
		TFW_ERR_NL("Can't allocate memory storing file %s "
			   "as response body\n", filename);
		goto err_2;
	}

	tfw_str_to_cstr(c_len_hdr, res, t_sz);
	b_start = res + c_len_hdr->len;
	memcpy(b_start, body, b_sz);

	*len = t_sz;
	*body_offset = b_start - res;
err_2:
	c_len_hdr->len -= cl_buf->len;
err:
	cl_buf->ptr = NULL;
	cl_buf->len = 0;
	vfree(body);

	return res;
}

/**
 * Copy @filename content to allocated memory as compound of
 * `Content-length' header, crlfcrlf and message body. Memory is allocated
 * via __get_free_pages(), thus free_pages() must be used on cleanup;
 * @len		- total length of body data including headers.
 */
char *
tfw_http_msg_body_dup(const char *filename, size_t *len)
{
	TfwStr c_len_hdr = {
		.ptr = (TfwStr []){
			{ .ptr = S_F_CONTENT_LENGTH,
			  .len = SLEN(S_F_CONTENT_LENGTH) },
			{ .ptr = NULL, .len = 0 },
			{ .ptr = S_CRLFCRLF, .len = SLEN(S_CRLFCRLF) },
		},
		.len = SLEN(S_F_CONTENT_LENGTH S_CRLFCRLF),
		.flags = 3 << TFW_STR_CN_SHIFT
	};
	size_t b_off;

	return __tfw_http_msg_body_dup(filename, &c_len_hdr, len, &b_off);
}


/**
 * Set message body for predefined response with corresponding code.
 */
static int
tfw_http_config_resp_body(int status_code, const char *filename)
{
	resp_code_t code;
	size_t cl_sz, b_sz, sz, b_off;
	char *cl, *body;
	TfwStr c_len_hdr = {
		.ptr = (TfwStr []){
			{ .ptr = S_CRLF S_F_CONTENT_LENGTH,
			  .len = SLEN(S_CRLF S_F_CONTENT_LENGTH) },
			{ .ptr = NULL, .len = 0 },
			{ .ptr = S_CRLF, .len = SLEN(S_CRLF) },
		},
		.len = SLEN(S_CRLF S_F_CONTENT_LENGTH S_CRLF),
		.flags = 3 << TFW_STR_CN_SHIFT
	};

	if (!(cl = __tfw_http_msg_body_dup(filename, &c_len_hdr, &sz, &b_off)))
		return -EINVAL;

	cl_sz = b_off;
	body = cl + b_off;
	b_sz = sz - b_off;

	if (status_code == HTTP_STATUS_4XX || status_code == HTTP_STATUS_5XX) {
		tfw_http_set_common_body(status_code, cl, cl_sz, body, b_sz);
		return 0;
	}

	code = tfw_http_enum_resp_code(status_code);
	if (code == RESP_NUM) {
		TFW_ERR_NL("Unexpected status code: [%d]\n",
			   status_code);
		return -EINVAL;
	}

	tfw_http_set_body(code, cl, cl_sz, body, b_sz);

	return 0;
}

/**
 * Delete all dynamically allocated message bodies for predefined
 * responses (for the cleanup case during shutdown).
 */
static void
tfw_cfgop_cleanup_resp_body(TfwCfgSpec *cs)
{
	TfwStr *clen_str_4xx = __TFW_STR_CH(&http_4xx_resp_body, 0);
	TfwStr *body_str_4xx = __TFW_STR_CH(&http_4xx_resp_body, 1);
	TfwStr *clen_str_5xx = __TFW_STR_CH(&http_5xx_resp_body, 0);
	TfwStr *body_str_5xx = __TFW_STR_CH(&http_5xx_resp_body, 1);
	resp_code_t i;

	for (i = 0; i < RESP_NUM; ++i) {
		TfwStr *clen_str;
		TfwStr *body_str = TFW_STR_BODY_CH(&http_predef_resps[i]);
		if (!body_str->ptr)
			continue;

		if (body_str->ptr == body_str_4xx->ptr ||
		    body_str->ptr == body_str_5xx->ptr)
			continue;

		clen_str = TFW_STR_CLEN_CH(&http_predef_resps[i]);
		free_pages((unsigned long)clen_str->ptr,
			   get_order(clen_str->len + body_str->len));
	}

	if (body_str_4xx->ptr) {
		BUG_ON(!clen_str_4xx->ptr);
		free_pages((unsigned long)clen_str_4xx->ptr,
			   get_order(clen_str_4xx->len + body_str_4xx->len));
	}
	if (body_str_5xx->ptr) {
		BUG_ON(!clen_str_5xx->ptr);
		free_pages((unsigned long)clen_str_5xx->ptr,
			   get_order(clen_str_5xx->len + body_str_5xx->len));
	}
}

int
tfw_cfgop_parse_http_status(const char *status, int *out)
{
	int i;
	for (i = 0; status[i]; ++i) {
		if (isdigit(status[i]))
			continue;

		if (i == 1 && status[i] == '*' && !status[i+1]) {
			/*
			 * For status groups only two-character
			 * sequences with first digit are
			 * acceptable (e.g. 4* or 5*).
			 */
			if (tfw_http_check_wildcard_status(status[0], out))
				return 0;
		}
		return -EINVAL;
	}
	/*
	 * For simple HTTP status value only
	 * three-digit numbers are acceptable
	 * currently.
	 */
	if (i != 3 || kstrtoint(status, 10, out))
		return -EINVAL;

	return tfw_cfg_check_range(*out, HTTP_CODE_MIN, HTTP_CODE_MAX);
}

static int
tfw_cfgop_resp_body(TfwCfgSpec *cs, TfwCfgEntry *ce)
{
	int code;

	if (tfw_cfg_check_val_n(ce, 2))
		return -EINVAL;

	if (ce->attr_n) {
		TFW_ERR_NL("Unexpected attributes\n");
		return -EINVAL;
	}

	if (tfw_cfgop_parse_http_status(ce->vals[0], &code)) {
		TFW_ERR_NL("Unable to parse HTTP code value in"
			   " 'response_body' directive: '%s'\n",
			   ce->vals[0]);
		return -EINVAL;
	}

	return tfw_http_config_resp_body(code, ce->vals[1]);
}

static TfwCfgSpec tfw_http_specs[] = {
	{
		.name = "block_action",
		.deflt = NULL,
		.handler = tfw_cfgop_block_action,
		.allow_repeat = true,
		.allow_none = true,
	},
	{
		.name = "response_body",
		.deflt = NULL,
		.handler = tfw_cfgop_resp_body,
		.allow_repeat = true,
		.allow_none = true,
		.cleanup = tfw_cfgop_cleanup_resp_body,
	},
	{ 0 }
};

TfwMod tfw_http_mod  = {
	.name	= "http",
	.specs	= tfw_http_specs,
};

/*
 * ------------------------------------------------------------------------
 *	init/exit
 * ------------------------------------------------------------------------
 */

int __init
tfw_http_init(void)
{
	int r;

	/* Make sure @req->httperr doesn't take too much space. */
	BUILD_BUG_ON(FIELD_SIZEOF(TfwHttpMsg, httperr)
		     > FIELD_SIZEOF(TfwHttpMsg, parser));

	r = tfw_gfsm_register_fsm(TFW_FSM_HTTP, tfw_http_msg_process);
	if (r)
		return r;

	tfw_connection_hooks_register(&http_conn_hooks, TFW_FSM_HTTP);

	ghprio = tfw_gfsm_register_hook(TFW_FSM_TLS,
					TFW_GFSM_HOOK_PRIORITY_ANY,
					TFW_TLS_FSM_DATA_READY,
					TFW_FSM_HTTP, TFW_HTTP_FSM_INIT);
	if (ghprio < 0) {
		tfw_connection_hooks_unregister(TFW_FSM_HTTP);
		tfw_gfsm_unregister_fsm(TFW_FSM_HTTP);
		return ghprio;
	}

	tfw_mod_register(&tfw_http_mod);

	return 0;
}

void
tfw_http_exit(void)
{
	tfw_mod_unregister(&tfw_http_mod);
	tfw_gfsm_unregister_hook(TFW_FSM_TLS, ghprio, TFW_TLS_FSM_DATA_READY);
	tfw_connection_hooks_unregister(TFW_FSM_HTTP);
	tfw_gfsm_unregister_fsm(TFW_FSM_HTTP);
}<|MERGE_RESOLUTION|>--- conflicted
+++ resolved
@@ -2398,103 +2398,6 @@
 	return !req->vhost;
 }
 
-<<<<<<< HEAD
-static inline void
-tfw_http_req_mark_error(TfwHttpReq *req, int status, const char *msg)
-{
-	TFW_CONN_TYPE(req->conn) |= Conn_Stop;
-	req->flags |= TFW_HTTP_SUSPECTED;
-	tfw_http_error_resp_switch(req, status, msg);
-}
-
-/**
- * Functions define logging and response behaviour during detection of
- * malformed or malicious messages. Mark client connection in special
- * manner to delay its closing until transmission of error response
- * will be finished.
- */
-static void
-tfw_http_cli_error_resp_and_log(bool reply, bool nolog, TfwHttpReq *req,
-				int status, const char *msg)
-{
-	BUG_ON(req->flags & TFW_HTTP_HMONITOR);
-	if (reply) {
-		TfwCliConn *cli_conn = (TfwCliConn *)req->conn;
-		tfw_connection_unlink_msg(req->conn);
-		spin_lock(&cli_conn->seq_qlock);
-		list_add_tail(&req->msg.seq_list, &cli_conn->seq_queue);
-		spin_unlock(&cli_conn->seq_qlock);
-		tfw_http_req_mark_error(req, status, msg);
-	} else {
-		tfw_http_conn_req_clean(req);
-	}
-
-	if (!nolog)
-		TFW_WARN_ADDR(msg, &req->conn->peer->addr);
-}
-
-static void
-tfw_http_srv_error_resp_and_log(bool reply, bool nolog, TfwHttpReq *req,
-				int status, const char *msg)
-{
-	if (req->flags & TFW_HTTP_HMONITOR) {
-		TFW_WARN("Error on response for health"
-			 " monitoring request: %s", msg);
-		tfw_http_msg_free((TfwHttpMsg *)req);
-		return;
-	}
-
-	if (reply)
-		tfw_http_req_mark_error(req, status, msg);
-	else
-		tfw_http_conn_req_clean(req);
-
-	if (!nolog)
-		TFW_WARN_ADDR(msg, &req->conn->peer->addr);
-}
-
-/**
- * Wrappers for calling tfw_http_cli_error_resp_and_log() and
- * tfw_http_srv_error_resp_and_log() functions in client/server
- * connection contexts depending on configuration settings:
- * sending response error messages and logging.
- *
- * NOTE: tfw_client_drop() and tfw_client_block() must be called
- * only from client connection context, and tfw_srv_client_drop()
- * and tfw_srv_client_block() - only from server connection context.
- */
-static inline void
-tfw_client_drop(TfwHttpReq *req, int status, const char *msg)
-{
-	tfw_http_cli_error_resp_and_log(tfw_blk_flags & TFW_BLK_ERR_REPLY,
-					tfw_blk_flags & TFW_BLK_ERR_NOLOG,
-					req, status, msg);
-}
-
-static inline void
-tfw_client_block(TfwHttpReq *req, int status, const char *msg)
-{
-	tfw_http_cli_error_resp_and_log(tfw_blk_flags & TFW_BLK_ATT_REPLY,
-					tfw_blk_flags & TFW_BLK_ATT_NOLOG,
-					req, status, msg);
-}
-
-static inline void
-tfw_srv_client_drop(TfwHttpReq *req, int status, const char *msg)
-{
-	tfw_http_srv_error_resp_and_log(tfw_blk_flags & TFW_BLK_ERR_REPLY,
-					tfw_blk_flags & TFW_BLK_ERR_NOLOG,
-					req, status, msg);
-}
-
-static inline void
-tfw_srv_client_block(TfwHttpReq *req, int status, const char *msg)
-{
-	tfw_http_srv_error_resp_and_log(tfw_blk_flags &	TFW_BLK_ATT_REPLY,
-					tfw_blk_flags & TFW_BLK_ATT_NOLOG,
-					req, status, msg);
-}
-
 static inline bool
 tfw_http_check_wildcard_status(const char c, int *out)
 {
@@ -2530,8 +2433,6 @@
 	tfw_http_msg_free((TfwHttpMsg *)req);
 }
 
-=======
->>>>>>> ec4bab8d
 /**
  * @return zero on success and negative value otherwise.
  * TODO enter the function depending on current GFSM state.
