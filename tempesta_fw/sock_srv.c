/**
 *		Tempesta FW
 *
 * Handling server connections.
 *
 * Copyright (C) 2014 NatSys Lab. (info@natsys-lab.com).
 * Copyright (C) 2015-2018 Tempesta Technologies, Inc.
 *
 * This program is free software; you can redistribute it and/or modify it
 * under the terms of the GNU General Public License as published by
 * the Free Software Foundation; either version 2 of the License,
 * or (at your option) any later version.
 *
 * This program is distributed in the hope that it will be useful, but WITHOUT
 * ANY WARRANTY; without even the implied warranty of MERCHANTABILITY or
 * FITNESS FOR A PARTICULAR PURPOSE.
 * See the GNU General Public License for more details.
 *
 * You should have received a copy of the GNU General Public License along with
 * this program; if not, write to the Free Software Foundation, Inc., 59
 * Temple Place - Suite 330, Boston, MA 02111-1307, USA.
 */
#include <linux/net.h>
#include <linux/wait.h>
#include <linux/freezer.h>
#include <net/inet_sock.h>

#include "apm.h"
#include "tempesta_fw.h"
#include "connection.h"
#include "http_sess.h"
#include "addr.h"
#include "log.h"
#include "server.h"
#include "procfs.h"

/*
 * ------------------------------------------------------------------------
 *	Server connection establishment.
 *
 * This is responsible for maintaining a server connection in established
 * state, and doing so in an asynchronous (callback-based) way.
 *
 * The entry point is the tfw_sock_srv_connect_try() function.
 * It initiates a connect attempt and just exits without blocking.
 *
 * Later on, when connection state is changed, a callback is invoked:
 *  - tfw_sock_srv_connect_complete() - a connection is established.
 *  - tfw_sock_srv_connect_failover() - an established connection is closed or
 *                                      a connect attempt has failed.
 *
 * After connection was closed the connection destructor is called to set up
 * timer to call connect_try() again and re-establish the
 * connection. Thus connect_try() is called repeatedly until the connection
 * is finally established (or until this "loop" of callbacks is stopped by
 * tfw_sock_srv_disconnect()).
 * ------------------------------------------------------------------------
 */

/**
 * A server connection differs from a client connection. For clients,
 * a new TfwCliConn{} instance is created when a new client socket is
 * accepted (the connection is established at that point). For servers,
 * a socket is created first, and then there's a period of time while
 * a connection is being established.
 *
 * TfwSrvConn{} instance goes though the following periods of life:
 * - First, a TfwSrvConn{} instance is allocated and set up with
 *   data from configuration file.
 * - When a server socket is created, the TfwSrvConn{} instance
 *   is partially initialized to allow a connect attempt to complete.
 * - When a connection is established, the TfwSrvConn{} instance
 *   is fully initialized and set up.
 * - If a connect attempt has failed, or the connection has been
 *   reset or closed, the same TfwSrvConn{} instance is reused with
 *   a new socket. Another attempt to establish a connection is made.
 *
 * So a TfwSrvConn{} instance has a longer lifetime. In a sense,
 * a TfwSrvConn{} instance is persistent. It lives from the time
 * it is created when Tempesta is started, and until the time it is
 * destroyed when Tempesta is stopped.
 *
 * @sk member of an instance is supposed to have the same lifetime as
 * the instance. But in this case the semantics is different. @sk member
 * of an instance is valid from the time a connection is established and
 * the instance is fully initialized, and until the time the instance is
 * reused for a new connection, and a new socket is created. Note that
 * @sk member is not cleared when it is no longer valid, and there is
 * a time frame until new connection is actually established. An old
 * non-valid @sk stays a member of an TfwSrvConn{} instance during
 * that time frame. However, the condition for reuse of an instance is
 * that there're no more users of the instance, so no thread can make
 * use of an old socket @sk. Should something bad happen, then having
 * a stale pointer in conn->sk is no different than having a NULL pointer.
 *
 * The reference counter is still needed for TfwSrvConn{} instances.
 * It tells when an instance can be reused for a new connect attempt.
 * A scenario that may occur is as follows:
 * 1. There's a client's request, so scheduler finds a server connection
 *    and returns it to the client's thread. The server connection has
 *    its refcnt incremented as there's a new user of it now.
 * 2. At that time the server sends RST on that connection in response
 *    to an earlier request. It starts the failover procedure that runs
 *    in parallel. Part of the procedure is a new attempt to connect to
 *    the server, which requires that TfwSrvConn{} instance can be
 *    reused. So the attempt to reconnect has to wait. It is started as
 *    soon as the last client releases the server connection.
 */

/*
 * Timeout between connect attempts is increased with each unsuccessful
 * attempt. Length of the timeout for each attempt is chosen to follow
 * a variant of exponential backoff delay algorithm.
 *
 * It's essential that the new connection is established and the failed
 * connection is restored ASAP, so the min retry interval is set to 1.
 * The next step is good for a cyclic reconnect, e.g. if an upstream
 * ia configured to reset a connection periodically. The next steps are
 * almost a pure backoff algo starting from 100ms, which is a good RTT
 * for a fast 10Gbps link. The timeout is not increased after 1 second
 * as it has moderate overhead, and it's still good in response time.
 */
static const unsigned long tfw_srv_tmo_vals[] = { 1, 10, 100, 250, 500, 1000 };

/**
 * Initiate a non-blocking connect attempt.
 * Returns immediately without waiting until a connection is established.
 */
static void
tfw_sock_srv_connect_try(TfwSrvConn *srv_conn)
{
	int r;
	TfwAddr *addr;
	struct sock *sk;

	addr = &srv_conn->peer->addr;

	r = ss_sock_create(addr->family, SOCK_STREAM, IPPROTO_TCP, &sk);
	if (r) {
		TFW_ERR("Unable to create server socket\n");
		return;
	}

	/*
	 * Save @sk in case the connect request is silently dropped by
	 * the other end (i.e. a firewall). It will be needed to close
	 * the socket. Initialize TfwSrvConn{}->refcnt to a special value.
	 * Setup connection handlers before ss_connect() call. We can get
	 * an established connection right when we're in the call in case
	 * of a local peer connection, so all handlers must be installed
	 * before the call.
	 */
#if defined(DEBUG) && (DEBUG >= 2)
	sock_set_flag(sk, SOCK_DBG);
#endif
	tfw_connection_link_from_sk((TfwConn *)srv_conn, sk);
	tfw_connection_link_to_sk((TfwConn *)srv_conn, sk);
	tfw_srv_conn_init_as_dead(srv_conn);
	ss_set_callbacks(sk);
	/*
	 * Set connection destructor such that connection failover can
	 * take place if the connection attempt fails.
	 */
	srv_conn->destructor = (void *)tfw_srv_conn_release;

	/*
	 * There are two possible use patterns of this function:
	 *
	 * 1. tfw_sock_srv_connect_srv() called in system initialization
	 *    phase before initialization of client listening interfaces,
	 *    so there is no activity in the socket;
	 *
	 * 2. tfw_sock_srv_do_failover() upcalled from SS layer and with
	 *    inactive @srv_conn->sk, so nobody can send through the socket.
	 *    Also since the function is called by connection_error or
	 *    connection_drop hook from SoftIRQ, there can't be another
	 *    socket state change upcall from SS layer due to RSS.
	 *
	 * Thus we don't need syncronization for ss_connect().
	 */
	TFW_INC_STAT_BH(serv.conn_attempts);
	r = ss_connect(sk, &addr->sa, tfw_addr_sa_len(addr), 0);
	if (r) {
		if (r != SS_SHUTDOWN)
			TFW_ERR("Unable to initiate a connect to server: %d\n",
				r);
		ss_close_sync(sk, false);
		SS_CALL(connection_error, sk);
		/* Another try is handled in tfw_srv_conn_release() */
	}
}

/*
 * There are several stages in the reconnect process. All stages are
 * covered by tfw_connection_repair() function.
 *
 * 1. The attempts to reconnect are repeated at short intervals that are
 *    gradually increased. There's a great chance that the connection is
 *    restored during this stage. When that happens, all requests in the
 *    connection are re-sent to the server.
 * 2. The attempts to reconnect are continued at one second intervals.
 *    This covers a short server's downtime such as a service restart.
 *    During this time requests in the connection are checked to see if
 *    they should be evicted for a variety of reasons (timed out, etc.).
 *    Again, when the connection is restored, requests in the connection
 *    are re-sent to the server.
 * 3. When the number of attempts to reconnect exceeds the configured
 *    value, then the connection is marked as faulty. All requests in
 *    the connection are then re-scheduled to other servers/connections. 
 *    Attempts to reconnect are still continued at one second intervals.
 *    This would cover longer server's downtime due to a reboot or any
 *    other maintenance, Should the connection be restored at some time,
 *    everything will continue to work as usual.
 *
 * TODO: There's an interesting side effect in the described procedure.
 * Connections that are currently in failover may still accept incoming
 * requests if there are no active connections. When connections are
 * restored, all requests will be correctly forwarded/re-sent to their
 * respective servers. This may serve as a QoS feature that mitigates
 * some temporary short periods when servers are not available.
 */
static inline void
tfw_sock_srv_connect_try_later(TfwSrvConn *srv_conn)
{
	unsigned long timeout;

	/* Don't rearm the reconnection timer if we're about to shutdown. */
	if (unlikely(!ss_active()))
		return;

	if (srv_conn->recns < ARRAY_SIZE(tfw_srv_tmo_vals)) {
		if (srv_conn->recns)
			TFW_DBG_ADDR("Cannot establish connection",
				     &srv_conn->peer->addr);
		timeout = tfw_srv_tmo_vals[srv_conn->recns];
	} else {
		if (srv_conn->recns == ARRAY_SIZE(tfw_srv_tmo_vals)
		    || !(srv_conn->recns % 60))
		{
			char addr_str[TFW_ADDR_STR_BUF_SIZE] = { 0 };
			tfw_addr_fmt_v6(&srv_conn->peer->addr.v6.sin6_addr,
					0, addr_str);
			TFW_WARN("Cannot establish connection with %s in %u"
				 " tries, keep trying...\n",
				 addr_str, srv_conn->recns);
		}

		tfw_connection_repair((TfwConn *)srv_conn);
		timeout = tfw_srv_tmo_vals[ARRAY_SIZE(tfw_srv_tmo_vals) - 1];
	}
	srv_conn->recns++;

	mod_timer(&srv_conn->timer, jiffies + msecs_to_jiffies(timeout));
}

static void
tfw_sock_srv_connect_retry_timer_cb(unsigned long data)
{
	TfwSrvConn *srv_conn = (TfwSrvConn *)data;

	/* A new socket is created for each connect attempt. */
	tfw_sock_srv_connect_try(srv_conn);
}

static inline void
__reset_retry_timer(TfwSrvConn *srv_conn)
{
	srv_conn->recns = 0;
}

static inline void
__setup_retry_timer(TfwSrvConn *srv_conn)
{
	__reset_retry_timer(srv_conn);
	setup_timer(&srv_conn->timer,
		    tfw_sock_srv_connect_retry_timer_cb,
		    (unsigned long)srv_conn);
}

static inline void
tfw_srv_reset_cfg_actions(TfwServer *srv)
{
	unsigned long flags, new_flags;

	do {
		new_flags = flags = READ_ONCE(srv->flags);
		new_flags &= ~TFW_CFG_M_ACTION;
	} while (cmpxchg(&srv->flags, flags, new_flags) != flags);
}

void
tfw_srv_conn_release(TfwSrvConn *srv_conn)
{
	tfw_connection_release((TfwConn *)srv_conn);
	/*
	 * conn->sk may be zeroed if we get here after a failed
	 * connect attempt. In that case no connection has been
	 * established yet, and conn->sk has not been set.
	 */
	if (likely(srv_conn->sk))
		tfw_connection_unlink_to_sk((TfwConn *)srv_conn);
	/*
	 * After a disconnect, new connect attempts are started
	 * in deferred context after a short pause (in a timer
	 * callback). The only reason not to start new reconnect
	 * attempt is removing server from the current configuration.
	 */
	if (likely(!test_bit(TFW_CONN_B_DEL, &srv_conn->flags)))
		tfw_sock_srv_connect_try_later(srv_conn);
	else
		tfw_server_put((TfwServer *)srv_conn->peer);
}

/**
 * The hook is executed when a server connection is established.
 */
static int
tfw_sock_srv_connect_complete(struct sock *sk)
{
	int r;
	TfwConn *conn = sk->sk_user_data;
	TfwServer *srv = (TfwServer *)conn->peer;

	BUG_ON(conn->sk != sk);

	/* Notify higher level layers. */
	if ((r = tfw_connection_new(conn))) {
		TFW_ERR("conn_init() hook returned error\n");
		return r;
	}

	/* Let schedulers use the connection hereafter. */
	tfw_connection_revive(conn);

	/* Repair the connection if necessary. */
	if (unlikely(tfw_srv_conn_restricted((TfwSrvConn *)conn)))
		tfw_connection_repair(conn);

	__reset_retry_timer((TfwSrvConn *)conn);

	TFW_DBG_ADDR("connected", &srv->addr);
	TFW_INC_STAT_BH(serv.conn_established);

	return 0;
}

/**
 * The hook is executed when we intentionally close a server connection during
 * shutdown process. Now @sk is closed (but still alive) and we release all
 * associated resources before SS put()'s the socket.
 */
static void
tfw_sock_srv_connect_drop(struct sock *sk)
{
	TfwConn *conn = sk->sk_user_data;

	TFW_INC_STAT_BH(serv.conn_disconnects);
	tfw_connection_drop(conn);
	tfw_connection_put(conn);
}

/**
 * The hook is executed when there's unrecoverable error in a connection
 * (and not executed when an established connection is closed as usual).
 * An error may occur in any TCP state including data processing on application
 * layer. All Tempesta resources associated with the socket must be released in
 * case they were allocated before. Server socket must be recovered.
 */
static void
tfw_sock_srv_connect_failover(struct sock *sk)
{
	TfwConn *conn = sk->sk_user_data;
	TfwServer *srv = (TfwServer *)conn->peer;

	TFW_DBG_ADDR("connection error", &srv->addr);

	/*
	 * Distiguish connections that go to failover state
	 * from those that are in failover state already.
	 */
	if (tfw_connection_live(conn)) {
		TFW_INC_STAT_BH(serv.conn_disconnects);
		tfw_connection_put_to_death(conn);
		tfw_connection_drop(conn);
	}

	tfw_connection_unlink_from_sk(sk);
	tfw_connection_put(conn);
}

static const SsHooks tfw_sock_srv_ss_hooks = {
	.connection_new		= tfw_sock_srv_connect_complete,
	.connection_drop	= tfw_sock_srv_connect_drop,
	.connection_error	= tfw_sock_srv_connect_failover,
	.connection_recv	= tfw_connection_recv,
};

/**
 * Close a server connection, or stop attempts to connect if a connection
 * is not established. This is called only in user context at STOP time.
 *
 * There are two different ways of closing a connection.
 * 1. A connection is closed by a backend. That is considered temporary.
 *    All pending requests in the connection's forwarding queue are resent
 *    to the backend if the connection is restored relatively quickly.
 *    Otherwise, pending requests are re-scheduled to other connections
 *    or servers. All of that is part of failover process.
 * 2. A connection is closed by Tempesta. That is considered permanent.
 *    The connection is not restored. Pending requests are deleted, and
 *    all resources are released. Right now this happens only at shutdown.
 *
 * Tempesta is in the process of being shut down when this function is
 * called. First, any attempts to reconnect are stopped. Then, closing
 * of the connection is initiated if it's not being closed yet. Still,
 * Closing of a connection may be initiated concurrently by a backend
 * or Tempesta. Only one request for a close is allowed to proceed, so
 * it may happen that request from a backend is serviced first. Either
 * way, all resources attached to a connection are released by calling
 * the connection destructor once the socket linked to a connection is
 * closed. The release function in the destructor recognizes the state
 * of shutdown and properly releases all resources. See the details of
 * the underlying function tfw_srv_conn_release().
 *
 * If a server connection is closed at the time this function runs, then
 * it had been closed by a backend before the shutdown, and the connection
 * is still in failover (not re-connected yet). The resources attached to
 * the connection had not been released, and it has to be done forcefully.
 */
static int
tfw_sock_srv_disconnect(TfwConn *conn)
{
	int ret = 0;
	struct sock *sk = conn->sk;
	TfwSrvConn *srv_conn = (TfwSrvConn *)conn;

	/* Server's refcounter is decreased on disconnect. */
	if (test_bit(TFW_CONN_B_DEL, &srv_conn->flags))
		return 0;

	/* Stop any attempts to reconnect or reschedule. */
	del_timer_sync(&conn->timer);
	set_bit(TFW_CONN_B_DEL, &srv_conn->flags);

	/*
	 * Close the connection if it's not being closed yet. Resources
	 * attached to the connection are released. If the connection is
	 * closed already, then force the release of attached resources.
	 */
	if (atomic_read(&conn->refcnt) != TFW_CONN_DEATHCNT)
		ret = ss_close_sync(sk, true);
	else
		tfw_srv_conn_release(srv_conn);

	return ret;
}

/*
 * ------------------------------------------------------------------------
 *	Global connect/disconnect routines.
 * ------------------------------------------------------------------------
 *
 * At this time, only reverse proxy mode is supported. All servers are
 * connected to when Tempesta is started, and all connections are closed
 * when Tempesta is stopped. The code in this section takes care of that.
 *
 * This behavior may change in future for a forward proxy implementation.
 * Then there will be lots of short-living connections. That should be kept
 * in mind to avoid possible bottlenecks. In particular, that is the reason
 * for not having a global list of all TfwSrvConn{} objects, and for storing
 * not-yet-established connections in the TfwServer->conn_list.
 */
static void
tfw_sock_srv_connect_srv(TfwServer *srv)
{
	TfwSrvConn *srv_conn;

	/*
	 * For each server connection, schedule an immediate connect
	 * attempt in SoftIRQ context. Otherwise, in case of an error
	 * in ss_connect() LOCKDEP detects that ss_close() is executed
	 * in parallel in both user and SoftIRQ contexts as the socket
	 * is locked, and spews lots of warnings. LOCKDEP doesn't know
	 * that parallel execution can't happen with the same socket.
	 */
	list_for_each_entry(srv_conn, &srv->conn_list, list) {
		tfw_server_get(srv);
		tfw_sock_srv_connect_try_later(srv_conn);
	}
}

/**
 * There should be no server socket users when the function is called.
 *
 * All resources attached a the server connection will be released once socket
 * linked to the server connection (e.g. http messages stored in connection's
 * forward queue and client connections referenced by that messages). So single
 * ss_synchronize() in tfw_cfg_stop() will guarantee that all server and client
 * connections was released.
 */
static int
tfw_sock_srv_disconnect_srv(TfwServer *srv)
{
	TfwConn *conn;

	return tfw_peer_for_each_conn(srv, conn, list,
				      tfw_sock_srv_disconnect);
}

/*
 * ------------------------------------------------------------------------
 *	TfwServer creation/deletion helpers.
 * ------------------------------------------------------------------------
 *
 * This section of code is responsible for allocating TfwSrvConn{} objects
 * and linking them with a TfwServer object.
 *
 * All server connections (TfwSrvConn{} objects) are pre-allocated when
 * TfwServer{} is created. That happens at the configuration parsing stage.
 *
 * Later on, when Tempesta FW is started, these TfwSrvConn{} objects are
 * used to establish connections. These connection objects are re-used
 * (but not re-allocated) when connections are re-established.
 */

static struct kmem_cache *tfw_srv_conn_cache;

static TfwSrvConn *
tfw_srv_conn_alloc(void)
{
	TfwSrvConn *srv_conn;

	might_sleep();
	if (!(srv_conn = kmem_cache_alloc(tfw_srv_conn_cache, GFP_KERNEL)))
		return NULL;

	tfw_connection_init((TfwConn *)srv_conn);
	memset((char *)srv_conn + sizeof(TfwConn), 0,
	       sizeof(TfwSrvConn) - sizeof(TfwConn));
	INIT_LIST_HEAD(&srv_conn->fwd_queue);
	INIT_LIST_HEAD(&srv_conn->nip_queue);
	spin_lock_init(&srv_conn->fwd_qlock);

	__setup_retry_timer(srv_conn);
	ss_proto_init(&srv_conn->proto, &tfw_sock_srv_ss_hooks, Conn_HttpSrv);

	return srv_conn;
}

static void
tfw_srv_conn_free(TfwSrvConn *srv_conn)
{
	BUG_ON(timer_pending(&srv_conn->timer));

	/* Check that all nested resources are freed. */
	tfw_connection_validate_cleanup((TfwConn *)srv_conn);
	BUG_ON(!list_empty(&srv_conn->nip_queue));
	BUG_ON(ACCESS_ONCE(srv_conn->qsize));

	kmem_cache_free(tfw_srv_conn_cache, srv_conn);
}

static TfwSrvConn *
tfw_sock_srv_new_conn(TfwServer *srv)
{
	TfwSrvConn *srv_conn;

	if (!(srv_conn = tfw_srv_conn_alloc()))
		return NULL;
	tfw_connection_link_peer((TfwConn *)srv_conn, (TfwPeer *)srv);

	return srv_conn;
}

static int
tfw_sock_srv_append_conns_n(TfwServer *srv, size_t conn_n)
{
	int i;
	TfwSrvConn *srv_conn;

	for (i = 0; i < conn_n; ++i) {
		if (!(srv_conn = tfw_sock_srv_new_conn(srv)))
			return -ENOMEM;
		tfw_sock_srv_connect_try_later(srv_conn);
		tfw_srv_loop_sched_rcu();
	}

	return 0;
}

static int
tfw_sock_srv_add_conns(TfwServer *srv)
{
	int i;

	for (i = 0; i < srv->conn_n; ++i)
		if (!(tfw_sock_srv_new_conn(srv)))
			return -ENOMEM;

	return 0;
}

static void
tfw_sock_srv_del_conns(void *psrv)
{
	TfwSrvConn *srv_conn, *tmp;
	TfwServer *srv = psrv;

	list_for_each_entry_safe(srv_conn, tmp, &srv->conn_list, list) {
		tfw_connection_unlink_from_peer((TfwConn *)srv_conn);
		tfw_srv_conn_free(srv_conn);
	}
}

static int
<<<<<<< HEAD
tfw_sock_srv_start_srv(TfwServer *srv, void *hm)
=======
tfw_sock_srv_start_srv(TfwSrvGroup *sg, TfwServer *srv, void *data)
>>>>>>> bfe33c0d
{
	int r;

	TFW_DBG_ADDR("start server", &srv->addr);

	if ((r = tfw_sock_srv_add_conns(srv))) {
		TFW_ERR_ADDR("cannot allocate server connections", &srv->addr);
		return r;
	}
	if ((r = tfw_apm_add_srv(srv))) {
		TFW_ERR_ADDR("cannot initialize APM for server", &srv->addr);
		return r;
<<<<<<< HEAD
	if (hm)
		tfw_apm_hm_enable_srv(srv, hm);
=======
	}
	tfw_sock_srv_connect_srv(srv);
>>>>>>> bfe33c0d

	return 0;
}

/*
 * ------------------------------------------------------------------------
 *	Grace shutdown operations
 * ------------------------------------------------------------------------
 */
/* Grace shutdown timeout. */
static unsigned int tfw_cfg_grace_time = 0;
/* List of server on grace shutdown. */
static LIST_HEAD(tfw_gs_servers);
static DEFINE_SPINLOCK(tfw_gs_lock);

static void
tfw_sock_srv_grace_list_add(TfwServer *srv)
{
	spin_lock(&tfw_gs_lock);

	tfw_server_get(srv);
	list_add(&srv->list, &tfw_gs_servers);

	spin_unlock(&tfw_gs_lock);
}

static void
tfw_sock_srv_grace_list_del(TfwServer *srv)
{
	spin_lock(&tfw_gs_lock);

	list_del_init(&srv->list);
	tfw_server_put(srv);

	spin_unlock(&tfw_gs_lock);
}

static void
tfw_sock_srv_grace_stop(TfwServer *srv)
{
	tfw_server_stop_sched(srv);
	tfw_sock_srv_disconnect_srv(srv);
	tfw_sock_srv_grace_list_del(srv);
}

static void
tfw_sock_srv_grace_shutdown_cb(unsigned long data)
{
	TfwServer *srv = (TfwServer *)data;

	tfw_sock_srv_grace_stop(srv);
}

/**
 * Schedule graceful shutdown of a server. Allow server to finish it's
 * forward queue or pinned sessions if any.
 *
 * The function is called under server group lock. @sg->srv_list is changed
 * during this function.
 */
static int
tfw_sock_srv_grace_shutdown_srv(TfwSrvGroup *sg, TfwServer *srv, void *data)
{
	int r = 0;

	tfw_server_get(srv);
	__tfw_sg_del_srv(sg, srv, false);
	set_bit(TFW_CFG_B_DEL, &srv->flags);

	if (!tfw_cfg_grace_time) {
		r = tfw_sock_srv_disconnect_srv(srv);
	} else {
		if ((srv->sg->flags & TFW_SRV_STICKY) &&
		    atomic64_read(&srv->sess_n))
		{
			tfw_server_start_sched(srv);
		}
		setup_timer(&srv->gs_timer, tfw_sock_srv_grace_shutdown_cb,
			    (unsigned long)srv);
		tfw_sock_srv_grace_list_add(srv);
		mod_timer(&srv->gs_timer, jiffies + tfw_cfg_grace_time * HZ);
	}
	tfw_server_put(srv);

	return r;
}

static void
tfw_sock_srv_grace_shutdown_sg(TfwSrvGroup *sg)
{
	tfw_sg_stop_sched(sg);
	__tfw_sg_for_each_srv(sg, tfw_sock_srv_grace_shutdown_srv, NULL);
	tfw_sg_put(sg);
}

/**
 * Stop grace shutdown timers and stop servers.
 */
static void
tfw_sock_srv_grace_shutdown_now(void)
{
	while (1) {
		TfwServer *srv;

		spin_lock(&tfw_gs_lock);
		srv = list_first_entry_or_null(&tfw_gs_servers, TfwServer, list);
		if (srv)
			tfw_server_get(srv);
		spin_unlock(&tfw_gs_lock);

		if (!srv)
			break;

		if (del_timer_sync(&srv->gs_timer))
			tfw_sock_srv_grace_stop(srv);
		tfw_server_put(srv);
		tfw_srv_loop_sched_rcu();
	}
}

/*
 * ------------------------------------------------------------------------
 *	Configuration handling
 * ------------------------------------------------------------------------
 */
static struct kmem_cache *tfw_sg_cfg_cache;

#define TFW_CFG_DFLT_VAL	"__dfltval__"	/* Use a default value. */
#define TFW_CFG_SG_DFT_NAME	"default"
/* Dummy name for tfw_cfg_sg_opts */
#define TFW_CFG_SG_OPTS_NAME	"__dfltopts__"

/* Server list of the group has changed. */
#define TFW_CFG_MDF_SG_SRV	0x1
/* Server group scheduler has changed. */
#define TFW_CFG_MDF_SG_SCHED	0x2

/**
 * Describes how to change a server group to comply a new configuration.
 *
 * In-service configuration update (live reconfiguration) means that
 * HTTP processing is running during configuration update. No unnecessary
 * clients disconnects or backend server reconnects must happen. This means
 * that simple rcu-like swap of the current and the new configuration is
 * not possible. Instead current configuration must be updated step-by-step
 * to comply the new configuration.
 *
 * Update process is splitted in two stages:
 * - configuration parsing stage: tfw_sock_srv_cfgstart(), TfwCfgSpec handlers
 * and tfw_sock_srv_cfgend(). It's normal if an error happens during the
 * stage since the new configuration is provided by a user and may contain
 * errors.
 * - applying stage: tfw_sock_srv_start(). Errors are unrecoverable and mean
 * that only a part of changes was applied, so the resulting configuration is
 * invalid.
 *
 * On configuration parsing stage binary representation of a server group is
 * saved into @parsed_sg, while @orig_sg points to the existing server group
 * with the same name if any. @orig_sg remain unchanged until applying stage.
 * @orig_sg if any or @parsed_sg otherwize is registered as server group
 * available after reconfig by tfw_sg_add_reconfig() call. This allow other
 * TempestaFW modules to save pointer to the desired group.
 *
 * On applying stage changes from @parsed_sg are distributed to @orig_sg if
 * @orig_sg is available, or @parsed_sg is promoted to active group by
 * starting it's connetions otherwize. After that list of server groups
 * available after reconfig replaces list of active groups by
 * tfw_sg_apply_reconfig() call.
 *
 * @orig_sg		- server group instance from the current configuration;
 * @parsed_sg		- server group representation based on a new
 *			  configuration;
 * @list		- member pointer in the sg_cfg_list list;
 * @reconf_flags	- TFW_CFG_MDF_SG_* flags;
 * @nip_flags		- non-idempotent req related flags;
 * @sticky_flags	- sticky sessions processing flags;
 * @sched_flags		- scheduler flags;
 * @sched_arg		- scheduler init argument.
 * @hm_name		- name of group's health monitor;
 */
typedef struct {
	TfwSrvGroup		*orig_sg;
	TfwSrvGroup		*parsed_sg;
	struct list_head	list;
	unsigned int		reconf_flags;
	unsigned int		nip_flags;
	unsigned int		sticky_flags;
	unsigned int		sched_flags;
	void			*sched_arg;
	char			*hm_name;
} TfwCfgSrvGroup;

/* Currently parsed Server group. */
static TfwCfgSrvGroup *tfw_cfg_sg = NULL;
/* 'default' server group, may be implicit or explicit. */
static TfwCfgSrvGroup *tfw_cfg_sg_def = NULL;
/*
 * Default server group options. It's not possible to store default options in
 * @tfw_cfg_sg_def since options of explicitly defined 'default' group must not
 * be changed when user updates default server group options.
 */
static TfwCfgSrvGroup *tfw_cfg_sg_opts = NULL;

/* List of parsed server groups (TfwCfgSrvGroup). */
static LIST_HEAD(sg_cfg_list);

/* Sticky sessions scheduler is used in a new configuration */
static bool tfw_cfg_use_sticky_sess;

/* Grace shutdown timeout. */
static unsigned int tfw_cfg_grace_time_reconfig = 0;

static struct {
	bool max_qsize		: 1;
	bool max_refwd		: 1;
	bool max_jqage		: 1;
	bool max_recns		: 1;
	bool nip_flags		: 1;
	bool sticky_flags	: 1;
	bool sched		: 1;
} __attribute__((packed)) tfw_cfg_is_set;

/* Please keep the condition in these three macros in sync. */
#define TFW_CFGOP_HAS_DFLT(ce, v)					\
	(tfw_cfg_is_dflt_value(ce) && tfw_cfg_is_set.v)
#define TFW_CFGOP_INHERIT_OPT(ce, v)					\
({									\
	if (tfw_cfg_is_dflt_value(ce) && tfw_cfg_is_set.v) {		\
		tfw_cfg_sg->parsed_sg->v = tfw_cfg_sg_opts->parsed_sg->v;\
		return 0;						\
	}								\
})
#define TFW_CFGOP_INHERIT_FLAGS(ce, v)					\
({									\
	if (tfw_cfg_is_dflt_value(ce) && tfw_cfg_is_set.v) {		\
		tfw_cfg_sg->v = tfw_cfg_sg_opts->v;			\
		return 0;						\
	}								\
})

static void
tfw_cfgop_sg_copy_opts(TfwSrvGroup *to, TfwSrvGroup *from)
{
	BUG_ON(!to);
	BUG_ON(!from);

	to->max_qsize = from->max_qsize;
	to->max_refwd = from->max_refwd;
	to->max_jqage = from->max_jqage;
	to->max_recns = from->max_recns;
	to->flags     = from->flags;
}

static int
tfw_cfgop_sg_copy_sched_arg(void **to, void *from)
{
	if (!from) {
		*to = NULL;
		return 0;
	}

	/* Currently only one type of sched argument is used. */
	if (!(*to = kzalloc(sizeof(TfwSchrefPredict), GFP_KERNEL)))
		return -ENOMEM;
	memcpy(*to, from, sizeof(TfwSchrefPredict));

	return 0;
}

static TfwCfgSrvGroup *
__tfw_cfgop_new_sg_cfg(const char *name, unsigned int len)
{
	TfwCfgSrvGroup *sg_cfg = kmem_cache_alloc(tfw_sg_cfg_cache, GFP_KERNEL);
	if (!sg_cfg)
		return NULL;

	memset(sg_cfg, 0, sizeof(TfwCfgSrvGroup));
	sg_cfg->parsed_sg = tfw_sg_new(name, len, GFP_KERNEL);
	if (!sg_cfg->parsed_sg) {
		kmem_cache_free(tfw_sg_cfg_cache, sg_cfg);
		return NULL;
	}
	INIT_LIST_HEAD(&sg_cfg->list);

	return sg_cfg;
}

static TfwCfgSrvGroup *
tfw_cfgop_new_sg_cfg(const char *name, size_t len)
{
	TfwCfgSrvGroup *sg_cfg = __tfw_cfgop_new_sg_cfg(name, len);
	if (!sg_cfg)
		return NULL;
	sg_cfg->orig_sg = tfw_sg_lookup(name, len);
	list_add(&sg_cfg->list, &sg_cfg_list);

	return sg_cfg;
}

/**
 * Create 'default' group description. Called before configuration parsing.
 * Don't add the description into sg_cfg_list unless it's required.
 */
static TfwCfgSrvGroup *
tfw_cfgop_new_sg_cfg_def(void)
{
	TfwCfgSrvGroup *sg_cfg;

	sg_cfg = __tfw_cfgop_new_sg_cfg(TFW_CFG_SG_DFT_NAME,
					sizeof(TFW_CFG_SG_DFT_NAME) - 1);
	if (!sg_cfg)
		return NULL;
	sg_cfg->orig_sg = tfw_sg_lookup(TFW_CFG_SG_DFT_NAME,
					sizeof(TFW_CFG_SG_DFT_NAME));

	return sg_cfg;
}

static TfwCfgSrvGroup*
tfw_cfgop_lookup_sg_cfg(const char *name, unsigned int len)
{
	TfwCfgSrvGroup *sg_cfg;

	list_for_each_entry(sg_cfg, &sg_cfg_list, list)
		if (tfw_sg_name_match(sg_cfg->parsed_sg, name, len))
			return sg_cfg;

	return NULL;
}

static void
tfw_cfgop_update_srv_health(TfwServer *srv, const char *hname, void *hm)
{
	bool orig_hm = test_bit(TFW_SRV_B_HMONITOR, &srv->flags);

	/*
	 * Nothing to do if the same server with the same
	 * hmonitor, or the same server without hmonitor (and
	 * new hmonitor is not specified).
	 */
	if ((hname && orig_hm && tfw_apm_hm_srv_eq(hname, srv))
	    || (!hname && !orig_hm))
		return;

	/*
	 * If health monitor was enabled, it must be switched
	 * off at first.
	 */
	if (orig_hm)
		tfw_apm_hm_disable_srv(srv);

	/*
	 * Enable server's health monitor, if it had been specified
	 * in new configuration for current server group.
	 */
	if (hname)
		tfw_apm_hm_enable_srv(srv, hm);
}

static int
tfw_cfgop_intval(TfwCfgSpec *cs, TfwCfgEntry *ce, int *intval)
{
	if (ce->val_n != 1) {
		TFW_ERR_NL("Invalid number of arguments: %zu\n", ce->val_n);
			return -EINVAL;
	}
	if (ce->attr_n) {
		TFW_ERR_NL("Arguments may not have the \'=\' sign\n");
		return -EINVAL;
	}

	cs->dest = intval;
	return tfw_cfg_set_int(cs, ce);
}

static int
tfw_cfgop_queue_size(TfwCfgSpec *cs, TfwCfgEntry *ce, unsigned int *qsize)
{
	int r;

	if((r = tfw_cfgop_intval(cs, ce, qsize)))
		return r;
	/* Limit maximum value to prevent race in tfw_srv_conn_queue_full(). */
	*qsize = *qsize ? : INT_MAX;

	return 0;
}

static int
tfw_cfgop_in_queue_size(TfwCfgSpec *cs, TfwCfgEntry *ce)
{
	TFW_CFGOP_INHERIT_OPT(ce, max_qsize);
	return tfw_cfgop_queue_size(cs, ce, &tfw_cfg_sg->parsed_sg->max_qsize);
}

static int
tfw_cfgop_out_queue_size(TfwCfgSpec *cs, TfwCfgEntry *ce)
{
	tfw_cfg_is_set.max_qsize = 1;
	return tfw_cfgop_queue_size(cs, ce,
				    &tfw_cfg_sg_opts->parsed_sg->max_qsize);
}

static int
tfw_cfgop_fwd_timeout(TfwCfgSpec *cs, TfwCfgEntry *ce, unsigned long *to)
{
	int r;
	unsigned int time;

	if((r = tfw_cfgop_intval(cs, ce, &time)))
		return r;
	*to = time ? msecs_to_jiffies(time * 1000) : ULONG_MAX;

	return 0;
}

static int
tfw_cfgop_in_fwd_timeout(TfwCfgSpec *cs, TfwCfgEntry *ce)
{
	TFW_CFGOP_INHERIT_OPT(ce, max_jqage);
	return tfw_cfgop_fwd_timeout(cs, ce, &tfw_cfg_sg->parsed_sg->max_jqage);
}

static int
tfw_cfgop_out_fwd_timeout(TfwCfgSpec *cs, TfwCfgEntry *ce)
{
	tfw_cfg_is_set.max_jqage = 1;
	return tfw_cfgop_fwd_timeout(cs, ce,
				     &tfw_cfg_sg_opts->parsed_sg->max_jqage);
}

static int
tfw_cfgop_in_fwd_retries(TfwCfgSpec *cs, TfwCfgEntry *ce)
{
	TFW_CFGOP_INHERIT_OPT(ce, max_refwd);
	return tfw_cfgop_intval(cs, ce, &tfw_cfg_sg->parsed_sg->max_refwd);
}

static int
tfw_cfgop_out_fwd_retries(TfwCfgSpec *cs, TfwCfgEntry *ce)
{
	tfw_cfg_is_set.max_refwd = 1;
	return tfw_cfgop_intval(cs, ce, &tfw_cfg_sg_opts->parsed_sg->max_refwd);
}

static inline int
tfw_cfgop_retry_nip(TfwCfgSpec *cs, TfwCfgEntry *ce, unsigned int *sg_flags)
{
	unsigned int retry_nip;

	if (ce->attr_n) {
		TFW_ERR_NL("Arguments may not have the \'=\' sign\n");
		return -EINVAL;
	}
	if (tfw_cfg_is_dflt_value(ce)) {
		retry_nip = 0;
	} else if (!ce->val_n) {
		retry_nip = TFW_SRV_RETRY_NIP;
	} else {
		TFW_ERR_NL("Invalid number of arguments: %zu\n", ce->val_n);
		return -EINVAL;
	}
	*sg_flags |= retry_nip;

	return 0;
}

static int
tfw_cfgop_in_retry_nip(TfwCfgSpec *cs, TfwCfgEntry *ce)
{
	TFW_CFGOP_INHERIT_FLAGS(ce, nip_flags);
	return tfw_cfgop_retry_nip(cs, ce, &tfw_cfg_sg->nip_flags);
}

static int
tfw_cfgop_out_retry_nip(TfwCfgSpec *cs, TfwCfgEntry *ce)
{
	tfw_cfg_is_set.nip_flags = 1;
	return tfw_cfgop_retry_nip(cs, ce, &tfw_cfg_sg_opts->nip_flags);
}

static inline int
tfw_cfgop_sticky_sess(TfwCfgSpec *cs, TfwCfgEntry *ce, unsigned int *use_sticky)
{
	if (ce->attr_n) {
		TFW_ERR_NL("Arguments may not have the \'=\' sign\n");
		return -EINVAL;
	}
	if (ce->val_n > 1) {
		TFW_ERR_NL("Invalid number of arguments: %zu\n", ce->val_n);
		return -EINVAL;
	}
	if (tfw_cfg_is_dflt_value(ce)) {
		*use_sticky = 0;
	} else if (!ce->val_n) {
		*use_sticky = TFW_SRV_STICKY;
	} else if (!strcasecmp(ce->vals[0], "allow_failover")) {
		*use_sticky = TFW_SRV_STICKY | TFW_SRV_STICKY_FAILOVER;
	} else {
		TFW_ERR_NL("Unsupported argument: %s\n", ce->vals[0]);
		return  -EINVAL;
	}
	if (*use_sticky & TFW_SRV_STICKY_FLAGS)
		tfw_cfg_use_sticky_sess = true;

	return 0;
}

static int
tfw_cfgop_in_sticky_sess(TfwCfgSpec *cs, TfwCfgEntry *ce)
{
	TFW_CFGOP_INHERIT_FLAGS(ce, sticky_flags);
	return tfw_cfgop_sticky_sess(cs, ce, &tfw_cfg_sg->sticky_flags);
}

static int
tfw_cfgop_out_sticky_sess(TfwCfgSpec *cs, TfwCfgEntry *ce)
{
	tfw_cfg_is_set.sticky_flags = 1;
	return tfw_cfgop_sticky_sess(cs, ce, &tfw_cfg_sg_opts->sticky_flags);
}

static bool
tfw_cfgop_sg_set_hm_name(TfwCfgSrvGroup *sg_cfg, const char *hname)
{
	size_t size = strlen(hname) + 1;
	sg_cfg->hm_name = kmalloc(size, GFP_KERNEL);
	if (!sg_cfg->hm_name)
		return false;

	memcpy(sg_cfg->hm_name, hname, size);

	return true;
}

static inline int
tfw_cfgop_health_monitor(TfwCfgSpec *cs, TfwCfgEntry *ce,
			 TfwCfgSrvGroup *sg_cfg)
{
	if (tfw_cfg_check_single_val(ce))
		return -EINVAL;
	if (!tfw_cfgop_sg_set_hm_name(sg_cfg, ce->vals[0])) {
		TFW_ERR_NL("Unable to add group's health"
			   " monitor name: '%s'\n",
			   ce->vals[0]);
		return -ENOMEM;
	}

	return 0;
}

static int
tfw_cfgop_in_health_monitor(TfwCfgSpec *cs, TfwCfgEntry *ce)
{
	return tfw_cfgop_health_monitor(cs, ce, tfw_cfg_sg);
}

static int
tfw_cfgop_out_health_monitor(TfwCfgSpec *cs, TfwCfgEntry *ce)
{
	return tfw_cfgop_health_monitor(cs, ce, tfw_cfg_sg_def);
}

static int
tfw_cfgop_conn_retries(TfwCfgSpec *cs, TfwCfgEntry *ce, unsigned int *recns)
{
	int r;

	if((r = tfw_cfgop_intval(cs, ce, recns)))
		return r;
	*recns = *recns ? max_t(int, *recns, ARRAY_SIZE(tfw_srv_tmo_vals))
			: UINT_MAX;

	return 0;
}

static int
tfw_cfgop_in_conn_retries(TfwCfgSpec *cs, TfwCfgEntry *ce)
{
	TFW_CFGOP_INHERIT_OPT(ce, max_recns);
	return tfw_cfgop_conn_retries(cs, ce,
				      &tfw_cfg_sg->parsed_sg->max_recns);
}

static int
tfw_cfgop_out_conn_retries(TfwCfgSpec *cs, TfwCfgEntry *ce)
{
	tfw_cfg_is_set.max_recns = 1;
	return tfw_cfgop_conn_retries(cs, ce,
				      &tfw_cfg_sg_opts->parsed_sg->max_recns);
}

/**
 * Mark @sg_cfg as requiring scheduler update if the @srv wasn't present in
 * previous configuration or if it's options changed.
 */
static void
tfw_cfgop_server_orig_lookup(TfwCfgSrvGroup *sg_cfg, TfwServer *srv)
{
	TfwServer *orig_srv;

	if (!sg_cfg->orig_sg)
		return;

	orig_srv = tfw_server_lookup(sg_cfg->orig_sg, &srv->addr);
	if (!orig_srv) {
		set_bit(TFW_CFG_B_ADD, &srv->flags);
		goto done;
	}
	if (orig_srv->conn_n != srv->conn_n)
		goto changed;
	if (srv->weight && (srv->weight != orig_srv->weight))
		goto changed;

	/* Server is not changed and can be reused. */
	set_bit(TFW_CFG_B_KEEP, &orig_srv->flags);
	set_bit(TFW_CFG_B_KEEP, &srv->flags);

	tfw_server_put(orig_srv);

	return;
changed:
	set_bit(TFW_CFG_B_MOD, &orig_srv->flags);
	set_bit(TFW_CFG_B_MOD, &srv->flags);
	tfw_server_put(orig_srv);
done:
	sg_cfg->reconf_flags |= TFW_CFG_MDF_SG_SRV;
}

/* Default and maximum values for "server" options. */
#define TFW_CFG_SRV_CONNS_N_DEF		32	/* Default # of connections */
#define TFW_CFG_SRV_WEIGHT_MIN		1	/* Min static weight value */
#define TFW_CFG_SRV_WEIGHT_MAX		100	/* Max static weight value */
#define TFW_CFG_SRV_WEIGHT_DEF		50	/* Dflt static weight value */

/**
 * Common code to handle 'server' directive.
 */
static int
tfw_cfgop_server(TfwCfgSpec *cs, TfwCfgEntry *ce, TfwCfgSrvGroup *sg_cfg)
{
	TfwAddr addr;
	TfwServer *srv;
	int i, conns_n = 0, weight = 0;
	bool has_conns_n = false, has_weight = false;
	const char *key, *val;

	if (ce->val_n != 1) {
		TFW_ERR_NL("Invalid number of arguments: %zu\n", ce->val_n);
		return -EINVAL;
	}
	if (ce->attr_n > 3) {
		TFW_ERR_NL("Invalid number of key=value pairs: %zu\n",
			   ce->attr_n);
		return -EINVAL;
	}

	if (tfw_addr_pton(&TFW_STR_FROM(ce->vals[0]), &addr)) {
		TFW_ERR_NL("Invalid IP address: '%s'\n", ce->vals[0]);
		return -EINVAL;
	}
	if ((srv = tfw_server_lookup(sg_cfg->parsed_sg, &addr))) {
		TFW_ERR_NL("Duplicated server '%s'\n", ce->vals[0]);
		tfw_server_put(srv);
		return -EEXIST;
	}

	TFW_CFG_ENTRY_FOR_EACH_ATTR(ce, i, key, val) {
		if (!strcasecmp(key, "conns_n")) {
			if (has_conns_n) {
				TFW_ERR_NL("Duplicate argument: '%s'\n", key);
				return -EINVAL;
			}
			if (tfw_cfg_parse_int(val, &conns_n)) {
				TFW_ERR_NL("Invalid value: '%s'\n", val);
				return -EINVAL;
			}
			has_conns_n = true;
		} else if (!strcasecmp(key, "weight")) {
			if (has_weight) {
				TFW_ERR_NL("Duplicate argument: '%s'\n", key);
				return -EINVAL;
			}
			if (tfw_cfg_parse_int(val, &weight)) {
				TFW_ERR_NL("Invalid value: '%s'\n", val);
				return -EINVAL;
			}
			has_weight = true;
		} else {
			TFW_ERR_NL("Unsupported argument: '%s'\n", key);
			return -EINVAL;
		}
	}

	if (!has_conns_n) {
		conns_n = TFW_CFG_SRV_CONNS_N_DEF;
	} else if ((conns_n < 1) || (conns_n > TFW_SRV_MAX_CONN_N)) {
		TFW_ERR_NL("Out of range of [1..%d]: 'conns_n=%d'\n",
			   TFW_SRV_MAX_CONN_N, conns_n);
		return -EINVAL;
	}
	/* Default weight is set only for static ratio scheduler. */
	if (has_weight && ((weight < TFW_CFG_SRV_WEIGHT_MIN)
			   || (weight > TFW_CFG_SRV_WEIGHT_MAX)))
	{
		TFW_ERR_NL("Out of range of [%d..%d]: 'weight=%d'\n",
			   TFW_CFG_SRV_WEIGHT_MIN, TFW_CFG_SRV_WEIGHT_MAX,
			   weight);
		return -EINVAL;
	}

	if (!(srv = tfw_server_create(&addr))) {
		TFW_ERR_NL("Error handling the server: '%s'\n", ce->vals[0]);
		return -EINVAL;
	}

	srv->cleanup = tfw_sock_srv_del_conns;
	srv->weight = weight;
	srv->conn_n = conns_n;
	tfw_sg_add_srv(sg_cfg->parsed_sg, srv);
	tfw_cfgop_server_orig_lookup(sg_cfg, srv);

	tfw_server_put(srv);

	return 0;
}

/**
 * Handle "server" within an "srv_group", e.g.:
 *   srv_group foo {
 *       server 10.0.0.1;
 *       server 10.0.0.2;
 *       server 10.0.0.3 conns_n=1;
 *   }
 */
static int
tfw_cfgop_in_server(TfwCfgSpec *cs, TfwCfgEntry *ce)
{
	return tfw_cfgop_server(cs, ce, tfw_cfg_sg);
}

/**
 * Handle a top-level "server" entry that doesn't belong to any group.
 *
 * All such top-level entries are simply added to the "default" group.
 * So this configuration example:
 *    server 10.0.0.1;
 *    server 10.0.0.2;
 *    srv_group local {
 *        server 127.0.0.1:8000;
 *    }
 * is implicitly transformed to this:
 *    srv_group default {
 *        server 10.0.0.1;
 *        server 10.0.0.2;
 *    }
 *    srv_group local {
 *        server 127.0.0.1:8000;
 *    }
 */
static int
tfw_cfgop_out_server(TfwCfgSpec *cs, TfwCfgEntry *ce)
{
	if (!tfw_cfg_sg_def) {
		TFW_ERR_NL("'default' group is declared implicitly after "
			   "explicit declaration.\n");
		return -EINVAL;
	}
	if (list_empty(&tfw_cfg_sg_def->parsed_sg->srv_list)) {
		TfwSrvGroup *sg;

		sg = tfw_cfg_sg_def->orig_sg ? : tfw_cfg_sg_def->parsed_sg;
		if (tfw_sg_add_reconfig(sg)) {
			TFW_ERR_NL("Unable to register implicit 'default' group\n");
			return -EINVAL;
		}
		list_add(&tfw_cfg_sg_def->list, &sg_cfg_list);
	}

	return tfw_cfgop_server(cs, ce, tfw_cfg_sg_def);
}

/**
 * The callback is invoked on entering an "srv_group", e.g:
 *
 *   srv_group foo {  <--- The position at the moment of call.
 *       server ...;
 *       server ...;
 *       ...
 *   }
 *
 * Basically it parses the group name, creates a new TfwSrvGroup{} object
 * and sets the context for parsing nested directives.
 */
static int
tfw_cfgop_begin_srv_group(TfwCfgSpec *cs, TfwCfgEntry *ce)
{
	TfwCfgSrvGroup *sg_cfg;
	TfwSrvGroup *sg;
	unsigned int nlen;

	BUILD_BUG_ON(TFW_CFG_ENTRY_VAL_MAX < sizeof(TFW_CFG_SG_DFT_NAME));
	if (ce->val_n != 1) {
		TFW_ERR_NL("Invalid number of arguments: %zu\n", ce->val_n);
		return -EINVAL;
	}
	if (ce->attr_n) {
		TFW_ERR_NL("Invalid number of key=value pairs: %zu\n",
			   ce->attr_n);
		return -EINVAL;
	}

	nlen = strlen(ce->vals[0]);
	if (tfw_cfgop_lookup_sg_cfg(ce->vals[0], nlen)) {
		TFW_ERR_NL("Group '%s' already exists in configuration"
			   "\n", ce->vals[0]);
		return -EINVAL;
	}
	if (!memcmp(ce->vals[0], TFW_CFG_SG_DFT_NAME,
		    sizeof(TFW_CFG_SG_DFT_NAME)))
	{
		sg_cfg = tfw_cfg_sg_def;
		tfw_cfg_sg_def = NULL;
		list_add(&sg_cfg->list, &sg_cfg_list);
	}
	else {
		sg_cfg = tfw_cfgop_new_sg_cfg(ce->vals[0], nlen);
		if (!sg_cfg) {
			TFW_ERR_NL("Unable to create a group: '%s'\n",
				   ce->vals[0]);
			return -ENOMEM;
		}
	}
	/* Reuse original group if possible. */
	sg = sg_cfg->orig_sg ? : sg_cfg->parsed_sg;
	if (tfw_sg_add_reconfig(sg)) {
		TFW_ERR_NL("Can't register already registered group '%s'\n",
			   ce->vals[0]);
		return -EINVAL;
	}

	tfw_cfg_sg = sg_cfg;
	TFW_DBG("begin srv_group: %s\n", tfw_cfg_sg->parsed_sg->name);

	return 0;
}

/**
 * Set default static weights if not set. Used during configuration and in
 * unittests.
 */
static int
tfw_cfg_sg_ratio_adjust(struct list_head *slst)
{
	TfwServer *srv;

	list_for_each_entry(srv, slst, list)
		if (!srv->weight)
			srv->weight = TFW_CFG_SRV_WEIGHT_DEF;
	return 0;
}

static int
tfw_cfg_sg_ratio_verify(TfwSrvGroup *sg)
{
	TfwServer *srv;
	int count = 0;

	if (sg->flags & (TFW_SG_F_SCHED_RATIO_DYNAMIC
			 || TFW_SG_F_SCHED_RATIO_PREDICT))
	{
		list_for_each_entry(srv, &sg->srv_list, list) {
			if (srv->weight)
				break;
			++count;
		}
		if (count < sg->srv_n) {
			TFW_ERR_NL("srv_group %s: static weight [%d] used "
				   "with 'dynamic' scheduler option\n",
				   sg->name, srv->weight);
			return -EINVAL;
		}
	}

	return 0;
}

static bool
tfw_cfgop_sched_changed(TfwCfgSrvGroup *sg_cfg)
{
	if (!sg_cfg->orig_sg)
		return false;

	if (sg_cfg->orig_sg->sched != sg_cfg->parsed_sg->sched)
		return true;

	if (sg_cfg->sched_flags !=
	    (sg_cfg->orig_sg->flags & TFW_SG_M_SCHED_RATIO_TYPE))
		return true;

	/* TODO: check scheduler argument (not supported yet). */
	return false;
}

static int
tfw_cfgop_setup_srv_group(TfwCfgSrvGroup *sg_cfg)
{
	TfwSrvGroup *sg = sg_cfg->parsed_sg;

	/* Some servers was removed, so scheduler update is required. */
	if (sg_cfg->orig_sg &&
	    (sg_cfg->orig_sg->srv_n != sg_cfg->parsed_sg->srv_n))
	{
		sg_cfg->reconf_flags |= TFW_CFG_MDF_SG_SRV;
	}

	sg->flags = sg_cfg->nip_flags | sg_cfg->sticky_flags |
			sg_cfg->sched_flags;
	/*
	 * Check 'ratio' scheduler configuration for incompatibilities.
	 * Set weight to default value for each server in the group
	 * if no weight is provided in the configuration. For dynamic
	 * or predictive ratios this sets initial equal weights to all
	 * servers.
	 */
	if (!strcasecmp(sg->sched->name, "ratio")) {
		if (tfw_cfg_sg_ratio_verify(sg))
			return -EINVAL;
		if (tfw_cfg_sg_ratio_adjust(&sg->srv_list))
			return -EINVAL;
	}

	if (tfw_cfgop_sched_changed(sg_cfg))
		sg_cfg->reconf_flags |= TFW_CFG_MDF_SG_SCHED;

	return 0;
}

/**
 * The callback is invoked upon exit from a "srv_group" when all nested
 * directives are parsed, e.g.:
 *
 *   srv_group foo {
 *       server ...;
 *       server ...;
 *       ...
 *   }  <--- The position at the moment of call.
 */
static int
tfw_cfgop_finish_srv_group(TfwCfgSpec *cs)
{
	int r;

	if ((r = tfw_cfgop_setup_srv_group(tfw_cfg_sg)))
		return r;

	TFW_DBG("finish srv_group: %s\n", tfw_cfg_sg->parsed_sg->name);
	tfw_cfg_sg = tfw_cfg_sg_opts;

	return 0;
}

static int
tfw_cfg_handle_ratio_predyn_opts(TfwCfgEntry *ce, unsigned int *arg_flags)
{
	unsigned int idx, value, flags = *arg_flags;

	if (ce->val_n < 3) {
		/* Default dynamic type. */
		flags |= TFW_PSTATS_IDX_AVG;
		goto done;
	}
	if (!strcasecmp(ce->vals[2], "minimum")) {
		idx = TFW_PSTATS_IDX_MIN;
	}else if (!strcasecmp(ce->vals[2], "maximum")) {
		idx = TFW_PSTATS_IDX_MAX;
	} else if (!strcasecmp(ce->vals[2], "average")) {
		idx = TFW_PSTATS_IDX_AVG;
	} else if (!strcasecmp(ce->vals[2], "percentile")) {
		if (ce->val_n < 4) {
			/* Default percentile. */
			flags |= TFW_PSTATS_IDX_P90;
			goto done;
		}
		if (tfw_cfg_parse_int(ce->vals[3], &value)) {
			TFW_ERR_NL("Invalid value: '%s'\n", ce->vals[3]);
			return -EINVAL;
		}
		for (idx = 0; idx < ARRAY_SIZE(tfw_pstats_ith); ++idx) {
			if (!tfw_pstats_ith[idx])
				continue;
			if (tfw_pstats_ith[idx] == value)
				break;
		}
		if (idx == ARRAY_SIZE(tfw_pstats_ith)) {
			TFW_ERR_NL("Invalid value: '%s'\n", ce->vals[3]);
			return -EINVAL;
		}
	} else {
		TFW_ERR_NL("Unsupported argument: '%s'\n", ce->vals[2]);
		return -EINVAL;
	}
	flags |= idx;

done:
	*arg_flags = flags;
	return 0;
}

/* Default and maximum values for "sched ratio predict" options. */
#define TFW_CFG_PAST_DEF	30	/* 30 secs of past APM vals */
#define TFW_CFG_PAST_MAX	120	/* 120 secs of past APM vals */
#define TFW_CFG_RATE_DEF	20	/* 20 times/sec */
#define TFW_CFG_RATE_MAX	20	/* 20 times/sec */

static int
tfw_cfg_handle_ratio_predict(TfwCfgEntry *ce,
			     void **scharg, unsigned int *arg_flags)
{
	int i, ret;
	const char *key, *val;
	bool has_past = false, has_rate = false, has_ahead = false;
	TfwSchrefPredict arg = { 0 };

	if ((ret = tfw_cfg_handle_ratio_predyn_opts(ce, arg_flags)))
		return ret;

	TFW_CFG_ENTRY_FOR_EACH_ATTR(ce, i, key, val) {
		if (!strcasecmp(key, "past")) {
			if (has_past) {
				TFW_ERR_NL("Duplicate argument: '%s'\n", key);
				return -EINVAL;
			}
			if (tfw_cfg_parse_int(val, &arg.past)) {
				TFW_ERR_NL("Invalid value: '%s'\n", val);
				return -EINVAL;
			}
			has_past = true;
		} else if (!strcasecmp(key, "rate")) {
			if (has_rate) {
				TFW_ERR_NL("Duplicate argument: '%s'\n", key);
				return -EINVAL;
			}
			if (tfw_cfg_parse_int(val, &arg.rate)) {
				TFW_ERR_NL("Invalid value: '%s'\n", val);
				return -EINVAL;
			}
			has_rate = true;
		} else if (!strcasecmp(key, "ahead")) {
			if (has_ahead) {
				TFW_ERR_NL("Duplicate argument: '%s'\n", key);
				return -EINVAL;
			}
			if (tfw_cfg_parse_int(val, &arg.ahead)) {
				TFW_ERR_NL("Invalid value: '%s'\n", val);
				return -EINVAL;
			}
			has_ahead = true;
		}
	}
	if (!has_past) {
		arg.past = TFW_CFG_PAST_DEF;
	} else if ((arg.past < 1) || (arg.past > TFW_CFG_PAST_MAX)) {
		TFW_ERR_NL("Out of range of [1..%d]: 'past=%d'\n",
			   TFW_CFG_PAST_MAX, arg.past);
		return -EINVAL;
	}
	if (!has_rate) {
		arg.rate = TFW_CFG_RATE_DEF;
	} else if ((arg.rate < 1) || (arg.rate > TFW_CFG_RATE_MAX)) {
		TFW_ERR_NL("Out of range of [1..%d]: 'rate=%d'\n",
			   TFW_CFG_RATE_MAX, arg.rate);
		return -EINVAL;
	}
	if (!has_ahead) {
		arg.ahead = arg.past > 1 ? arg.past / 2 : 1;
	} else if ((arg.ahead < 1) || (arg.ahead > arg.past / 2)) {
		TFW_ERR_NL("Out of range of [1..%d]: 'ahead=%d'."
			   "Can't be greater than half of 'past=%d'.\n",
			   arg.past / 2, arg.ahead, arg.past);
		return -EINVAL;
	}

	return tfw_cfgop_sg_copy_sched_arg(scharg, &arg);
}

static int
tfw_cfg_handle_ratio_dynamic(TfwCfgEntry *ce, unsigned int *arg_flags)
{
	if (ce->attr_n) {
		TFW_ERR_NL("Arguments may not have the \'=\' sign\n");
		return -EINVAL;
	}

	return tfw_cfg_handle_ratio_predyn_opts(ce, arg_flags);
}

static int
tfw_cfg_handle_ratio(TfwCfgEntry *ce, void *scharg, unsigned int *sched_flags)
{
	int ret;
	unsigned int flags;

	if (ce->val_n < 2) {
		/* Default ratio scheduler type. */
		flags = TFW_SG_F_SCHED_RATIO_STATIC;
	} else if (!strcasecmp(ce->vals[1], "static")) {
		flags = TFW_SG_F_SCHED_RATIO_STATIC;
	} else if (!strcasecmp(ce->vals[1], "dynamic")) {
		flags = TFW_SG_F_SCHED_RATIO_DYNAMIC;
		if ((ret = tfw_cfg_handle_ratio_dynamic(ce, &flags)))
			return ret;
	} else if (!strcasecmp(ce->vals[1], "predict")) {
		flags = TFW_SG_F_SCHED_RATIO_PREDICT;
		if ((ret = tfw_cfg_handle_ratio_predict(ce, scharg, &flags)))
			return ret;
	} else {
		TFW_ERR_NL("Unsupported argument: '%s'\n", ce->vals[1]);
		return -EINVAL;
	}

	*sched_flags = flags;
	return 0;
}

/*
 * Common code to handle 'sched' directive.
 */
static int
tfw_cfgop_sched(TfwCfgSpec *cs, TfwCfgEntry *ce, TfwScheduler **sched_val,
		void **scharg, unsigned int *sched_flags)
{
	TfwScheduler *sched;

	if (!ce->val_n) {
		TFW_ERR_NL("Invalid number of arguments: %zu\n", ce->val_n);
		return -EINVAL;
	}

	if (!(sched = tfw_sched_lookup(ce->vals[0]))) {
		TFW_ERR_NL("Unrecognized scheduler: '%s'\n", ce->vals[0]);
		return -EINVAL;
	}

	if (!strcasecmp(sched->name, "ratio"))
		if (tfw_cfg_handle_ratio(ce, scharg, sched_flags))
			return -EINVAL;

	*sched_val = sched;

	return 0;
}

static int
tfw_cfgop_in_sched(TfwCfgSpec *cs, TfwCfgEntry *ce)
{
	if (TFW_CFGOP_HAS_DFLT(ce, sched)) {
		tfw_cfg_sg->parsed_sg->sched = tfw_cfg_sg_opts->parsed_sg->sched;
		tfw_cfg_sg->sched_flags = tfw_cfg_sg_opts->sched_flags;
		tfw_cfgop_sg_copy_sched_arg(&tfw_cfg_sg->sched_arg,
					    tfw_cfg_sg_opts->sched_arg);
		return 0;
	}
	return tfw_cfgop_sched(cs, ce, &tfw_cfg_sg->parsed_sg->sched,
				       &tfw_cfg_sg->sched_arg,
				       &tfw_cfg_sg->sched_flags);
}

static int
tfw_cfgop_out_sched(TfwCfgSpec *cs, TfwCfgEntry *ce)
{
	tfw_cfg_is_set.sched = 1;
	return tfw_cfgop_sched(cs, ce, &tfw_cfg_sg_opts->parsed_sg->sched,
				       &tfw_cfg_sg_opts->sched_arg,
				       &tfw_cfg_sg_opts->sched_flags);
}

static void
tfw_cfgop_cleanup_srv_cfg(TfwCfgSrvGroup *sg_cfg, bool release_parsed)
{
	if (sg_cfg->orig_sg || release_parsed)
		tfw_sg_release(sg_cfg->parsed_sg);
	tfw_sg_put(sg_cfg->parsed_sg);
	tfw_sg_put(sg_cfg->orig_sg);

	if (sg_cfg->sched_arg)
		kfree(sg_cfg->sched_arg);
	list_del_init(&sg_cfg->list);

	if (sg_cfg->hm_name)
		kfree(sg_cfg->hm_name);
	kmem_cache_free(tfw_sg_cfg_cache, sg_cfg);
}

static void
tfw_cfgop_cleanup_srv_cfgs(bool reconf_failed)
{
	TfwCfgSrvGroup *sg_cfg, *tmp;

	/*
	 * Default group may be present in sg_cfg_list if configuration parsing
	 * failed just before cfgend.
	 */
	if (tfw_cfg_sg_def && list_empty(&tfw_cfg_sg_def->list))
		tfw_cfgop_cleanup_srv_cfg(tfw_cfg_sg_def, reconf_failed);
	tfw_cfg_sg_def = NULL;

	list_for_each_entry_safe(sg_cfg, tmp, &sg_cfg_list, list) {
		tfw_cfgop_cleanup_srv_cfg(sg_cfg, reconf_failed);
		tfw_srv_loop_sched_rcu();
	}
	INIT_LIST_HEAD(&sg_cfg_list);

	if (tfw_cfg_sg_opts) {
		tfw_cfgop_cleanup_srv_cfg(tfw_cfg_sg_opts, true);
		tfw_cfg_sg_opts = NULL;
	}
	tfw_cfg_sg = NULL;
}

/**
 * Clean everything produced during parsing "server" and "srv_group" entries.
 */
static void
__tfw_cfgop_cleanup_srv_groups(void)
{
	/*
	 * Configuration failed before tfw_sock_srv_start():
	 * - must clear server.c:sg_list_reconfig
	 * - must delete all sg_cfg_list->parsed_sg
	 *
	 * Configuration failed during or after tfw_sock_srv_start:
	 * - must clear server.c:sg_list_reconfig if not cleared yet
	 * - must delete all sg_cfg_list->parsed_sg
	 * - must delete all active servers and groups (server.c:sg_list).
	 */
	tfw_sg_drop_reconfig();
	tfw_cfgop_cleanup_srv_cfgs(true);

	/*
	 * Active configuration will be cleaned up if tfw_sock_srv_stop()
	 * was called.
	 */
}

static void
tfw_cfgop_cleanup_srv_groups(TfwCfgSpec *cs)
{
	__tfw_cfgop_cleanup_srv_groups();
}

/**
 * Parse graceful shutdown time.
 */
static int
tfw_cfgop_grace_time(TfwCfgSpec *cs, TfwCfgEntry *ce)
{
	return tfw_cfgop_intval(cs, ce, &tfw_cfg_grace_time_reconfig);
}

static int
tfw_sock_srv_cfgstart(void)
{
	unsigned int nlen = sizeof(TFW_CFG_SG_OPTS_NAME) - 1;
	INIT_LIST_HEAD(&sg_cfg_list);

	tfw_cfg_sg_opts = __tfw_cfgop_new_sg_cfg(TFW_CFG_SG_OPTS_NAME, nlen);
	if (!tfw_cfg_sg_opts)
		return -ENOMEM;
	if (!(tfw_cfg_sg_def = tfw_cfgop_new_sg_cfg_def())) {
		tfw_cfgop_cleanup_srv_cfg(tfw_cfg_sg_opts, true);
		return -ENOMEM;
	}
	tfw_cfg_sg = tfw_cfg_sg_opts;
	tfw_cfg_use_sticky_sess = false;
	memset(&tfw_cfg_is_set, 0, sizeof(tfw_cfg_is_set));

	return 0;
}

static void
tfw_sock_srv_cfgclean(void)
{
	/*
	 * Two new server group are created in cfgstart(). It's almost like
	 * processing of 'srv_group` directive, so cleanup is required even
	 * if configuration isn't parsed successfully and no real 'srv_group'
	 * directives was met.
	 */
	__tfw_cfgop_cleanup_srv_groups();
}

static int
tfw_sock_srv_cfgend(void)
{
	int r;
	TfwCfgSrvGroup *sg_cfg;

	/* Check health monitor existence for configured server groups. */
	list_for_each_entry(sg_cfg, &sg_cfg_list, list)
		if (sg_cfg->hm_name && !tfw_apm_check_hm(sg_cfg->hm_name))
			return -EINVAL;

	/*
	 * The group 'default' to be created implicitly if at least one server
	 * is defined outside of any group and there is no explicit 'default'
	 * group.
	 */
	if (!tfw_cfg_sg_def)
		return 0;
	if (!tfw_cfg_sg_def->parsed_sg->srv_n) {
		tfw_cfgop_cleanup_srv_cfg(tfw_cfg_sg_def, true);
		tfw_cfg_sg_def = NULL;
		return 0;
	}
	/* Options for implicit group are not filled, use current defaults. */
	tfw_cfgop_sg_copy_opts(tfw_cfg_sg_def->parsed_sg,
			       tfw_cfg_sg_opts->parsed_sg);
	tfw_cfgop_sg_copy_sched_arg(&tfw_cfg_sg_def->sched_arg,
				    tfw_cfg_sg_opts->sched_arg);
	tfw_cfg_sg_def->parsed_sg->sched = tfw_cfg_sg_opts->parsed_sg->sched;
	tfw_cfg_sg_def->nip_flags = tfw_cfg_sg_opts->nip_flags;
	tfw_cfg_sg_def->sticky_flags = tfw_cfg_sg_opts->sticky_flags;
	tfw_cfg_sg_def->sched_flags = tfw_cfg_sg_opts->sched_flags;

	if ((r = tfw_cfgop_setup_srv_group(tfw_cfg_sg_def)))
		return r;
	tfw_cfg_sg_def = NULL;

	return 0;
}

static int
tfw_cfgop_update_srv(TfwServer *orig_srv, TfwCfgSrvGroup *sg_cfg)
{
	TfwServer *srv;
	int r;

	if (!(srv = tfw_server_lookup(sg_cfg->parsed_sg, &orig_srv->addr)))
		return -EINVAL;

	TFW_DBG_ADDR("Update server options", &srv->addr);

	orig_srv->weight = srv->weight;

	if (orig_srv->conn_n < srv->conn_n) {
		r = tfw_sock_srv_append_conns_n(srv,
						srv->conn_n - orig_srv->conn_n);
		if (r)
			return r;
		orig_srv->conn_n = srv->conn_n;
	}
	else if (orig_srv->conn_n > srv->conn_n) {
		/*
		 * TODO #687: shrink number of connections. Disconnects are
		 * performed asynchronously, can't destroy connection here and
		 * now.
		 */
	}
	tfw_server_put(srv);

	return 0;
}

static int
<<<<<<< HEAD
tfw_cfgop_update_sg_srv_list(TfwCfgSrvGroup *sg_cfg, void *hm)
=======
__tfw_cfgop_update_sg_srv_list(TfwSrvGroup *sg, TfwServer *srv, void *data)
{
	int r = 0;
	TfwCfgSrvGroup *sg_cfg = data;

	/* Server was not found in new configuration. */
	if (!(srv->flags & TFW_CFG_M_ACTION)) {
		if ((r = tfw_sock_srv_grace_shutdown_srv(sg, srv, NULL))) {
			TFW_ERR("graceful server shutdown failed\n");
			return r;
		}
		return 0;
	}
	else if (srv->flags & TFW_CFG_F_MOD) {
		if ((r = tfw_cfgop_update_srv(srv, sg_cfg))) {
			TFW_ERR("server config update failed\n");
			return r;
		}
	}
	/* Nothing to do if TFW_CFG_F_KEEP is set. */
	srv->flags &= ~TFW_CFG_M_ACTION;

	return 0;
}

static int
tfw_cfgop_update_sg_srv_list(TfwCfgSrvGroup *sg_cfg)
>>>>>>> bfe33c0d
{
	TfwServer *srv, *tmp;
	TfwSrvGroup *sg = sg_cfg->orig_sg;
	int r = 0;

	TFW_DBG2("Update server list for group '%s'\n", sg_cfg->orig_sg->name);

<<<<<<< HEAD
	write_lock(&sg->lock);
	list_for_each_entry_safe(srv, tmp, &sg->srv_list, list) {
		/* Server was not found in new configuration. */
		if (!(srv->flags & TFW_CFG_M_ACTION)) {
			if ((r = tfw_sock_srv_grace_shutdown_srv(sg, srv))) {
				write_unlock(&sg->lock);
				return r;
			}
			continue;
		}
		else if (test_bit(TFW_CFG_B_MOD, &srv->flags))
			if ((r = tfw_cfgop_update_srv(srv, sg_cfg))) {
				write_unlock(&sg->lock);
				return r;
			}
		tfw_cfgop_update_srv_health(srv, sg_cfg->hm_name, hm);

		/* Nothing to do if TFW_CFG_F_KEEP is set. */
		tfw_srv_reset_cfg_actions(srv);
	}
	write_unlock(&sg->lock);
=======
	__tfw_sg_for_each_srv(sg, __tfw_cfgop_update_sg_srv_list, sg_cfg);
>>>>>>> bfe33c0d

	/* Add new servers. */
	list_for_each_entry_safe(srv, tmp, &sg_cfg->parsed_sg->srv_list, list) {
		if (!test_bit(TFW_CFG_B_ADD, &srv->flags))
			continue;

		/* The server was not used yet, save to change it's group. */
		tfw_server_get(srv);
		tfw_sg_del_srv(sg_cfg->parsed_sg, srv);
		srv->sg = NULL;
		tfw_sg_add_srv(sg, srv);
		tfw_sg_put(sg_cfg->parsed_sg);
		tfw_server_put(srv);

<<<<<<< HEAD
		if ((r = tfw_sock_srv_start_srv(srv, hm)))
			return r;
		tfw_srv_reset_cfg_actions(srv);
=======
		if ((r = tfw_sock_srv_start_srv(NULL, srv, NULL))) {
			TFW_ERR("cannot establish new server connection\n");
			return r;
		}
		srv->flags &= ~TFW_CFG_M_ACTION;
		tfw_srv_loop_sched_rcu();
>>>>>>> bfe33c0d
	}

	return 0;
}

/**
 * Set up a scheduler and add the server group to the scheduler.
 * Must be called only after the server group is set up with all
 * servers (and all connections) that are in it.
 */
static int
tfw_cfgop_sg_start_sched(TfwCfgSrvGroup *sg_cfg, TfwSrvGroup *sg)
{
	if (tfw_sg_start_sched(sg, sg_cfg->parsed_sg->sched,
			       sg_cfg->sched_arg)) {
		TFW_ERR_NL("Unable to add srv_group '%s' to scheduler '%s'\n",
			   sg->name, sg_cfg->parsed_sg->sched->name);
		return -EINVAL;
	}
	return 0;
}

/**
 * Update health monitors for 'old' servers - servers which were
 * in previous configuration of server group (in reconfiguration case)
 * and still remain in new configuration too.
 */
static void
tfw_cfgop_update_sg_health(TfwCfgSrvGroup *sg_cfg, void *hm)
{
	TfwServer *srv;
	TfwSrvGroup *sg = sg_cfg->orig_sg;

	read_lock(&sg->lock);
	list_for_each_entry(srv, &sg->srv_list, list) {
		/*
		 * Server was not found in new configuration, so
		 * later (in 'tfw_cfgop_update_sg_srv_list()') it
		 * will be stopped and removed.
		 */
		if (!(srv->flags & TFW_CFG_M_ACTION))
			continue;

		tfw_cfgop_update_srv_health(srv, sg_cfg->hm_name, hm);
	}
	read_unlock(&sg->lock);
}

static int
tfw_cfgop_update_sg_cfg(TfwCfgSrvGroup *sg_cfg, void *hm)
{
	int r;

	TFW_DBG2("Update group '%s'\n", sg_cfg->orig_sg->name);

	if (!(sg_cfg->reconf_flags &
	      (TFW_CFG_MDF_SG_SRV | TFW_CFG_MDF_SG_SCHED)))
	{
		tfw_cfgop_sg_copy_opts(sg_cfg->orig_sg, sg_cfg->parsed_sg);
		tfw_cfgop_update_sg_health(sg_cfg, hm);
		return 0;
	}

	/*
	 * Schedulers walk over list of servers, so stop scheduler before
	 * updating server list. Schedulers may use sg.flags, don't update
	 * server group flags before scheduler is stopped.
	 */
	tfw_sg_stop_sched(sg_cfg->orig_sg);
	tfw_cfgop_sg_copy_opts(sg_cfg->orig_sg, sg_cfg->parsed_sg);

	if (sg_cfg->reconf_flags & TFW_CFG_MDF_SG_SRV) {
		if ((r = tfw_cfgop_update_sg_srv_list(sg_cfg, hm)))
			return r;
	} else
		tfw_cfgop_update_sg_health(sg_cfg, hm);

	return tfw_cfgop_sg_start_sched(sg_cfg, sg_cfg->orig_sg);
}


/**
 * Iterate over all servers of newly parsed server group @sg and start
 * each server with health monitor enabling (if configured).
 */
static int
tfw_cfgop_start_new_sg_cfg(TfwCfgSrvGroup *sg_cfg, void *hm)
{
	TfwServer *srv;
	TfwSrvGroup *sg = sg_cfg->parsed_sg;
	int ret = 0;

	TFW_DBG2("Setup new group '%s' to use after reconfiguration\n",
		 sg->name);
	write_lock(&sg->lock);
	list_for_each_entry(srv, &sg->srv_list, list)
		if ((ret = tfw_sock_srv_start_srv(srv, hm)))
			break;
	write_unlock(&sg->lock);
	return ret;
}

static int
tfw_cfgop_start_sg_cfg(TfwCfgSrvGroup *sg_cfg)
{
	int r;
	void *hm = NULL;

	if (sg_cfg->hm_name)
		hm = tfw_apm_get_hm(sg_cfg->hm_name);

	if (sg_cfg->orig_sg)
		return tfw_cfgop_update_sg_cfg(sg_cfg, hm);

<<<<<<< HEAD
	if ((r = tfw_cfgop_start_new_sg_cfg(sg_cfg, hm)))
=======
	TFW_DBG2("Setup new group '%s' to use after reconfiguration\n",
		 sg->name);
	if ((r = __tfw_sg_for_each_srv(sg, tfw_sock_srv_start_srv, NULL)))
>>>>>>> bfe33c0d
		return r;

	return tfw_cfgop_sg_start_sched(sg_cfg, sg_cfg->parsed_sg);
}

static int
tfw_sock_srv_start(void)
{
	int r;
	TfwCfgSrvGroup *sg_cfg;
	TfwSrvGroup *sg;
	struct hlist_node *tmp;
	HLIST_HEAD(orphan_sgs);

	tfw_cfg_grace_time = tfw_cfg_grace_time_reconfig;

	list_for_each_entry(sg_cfg, &sg_cfg_list, list) {
		if ((r = tfw_cfgop_start_sg_cfg(sg_cfg)))
			return r;
		tfw_srv_loop_sched_rcu();
	}

	tfw_sg_apply_reconfig(&orphan_sgs);
	hlist_for_each_entry_safe(sg, tmp, &orphan_sgs, list) {
		tfw_sock_srv_grace_shutdown_sg(sg);
		tfw_srv_loop_sched_rcu();
	}

	tfw_http_sess_use_sticky_sess(tfw_cfg_use_sticky_sess);
	tfw_cfgop_cleanup_srv_cfgs(false);

	return 0;
}

static void
tfw_sock_srv_stop(void)
{
	/* tfw_sock_srv_start() may failed just in the middle. */
	tfw_sg_for_each_srv_reconfig(tfw_sock_srv_disconnect_srv);
	tfw_sock_srv_grace_shutdown_now();
	tfw_sg_for_each_srv(NULL, tfw_sock_srv_disconnect_srv);
	tfw_sg_release_all();
}

/* Group specs are cleaned up by tfw_sock_srv_specs["srv_group"].cleanup(). */
static TfwCfgSpec tfw_srv_group_specs[] = {
	{
		.name = "server",
		.deflt = NULL,
		.handler = tfw_cfgop_in_server,
		.allow_repeat = true,
		.allow_reconfig = true,
	},
	{
		.name = "sched",
		.deflt = "ratio static",
		.handler = tfw_cfgop_in_sched,
		.allow_none = true,
		.allow_repeat = false,
		.allow_reconfig = true,
	},
	{
		.name = "server_queue_size",
		.deflt = "1000",
		.handler = tfw_cfgop_in_queue_size,
		.spec_ext = &(TfwCfgSpecInt) {
			.range = { 0, INT_MAX },
		},
		.allow_none = true,
		.allow_repeat = false,
		.allow_reconfig = true,
	},
	{
		.name = "server_forward_timeout",
		.deflt = "60",
		.handler = tfw_cfgop_in_fwd_timeout,
		.spec_ext = &(TfwCfgSpecInt) {
			.range = { 0, INT_MAX },
		},
		.allow_none = true,
		.allow_repeat = false,
		.allow_reconfig = true,
	},
	{
		.name = "server_forward_retries",
		.deflt = "5",
		.handler = tfw_cfgop_in_fwd_retries,
		.spec_ext = &(TfwCfgSpecInt) {
			.range = { 0, INT_MAX },
		},
		.allow_none = true,
		.allow_repeat = false,
		.allow_reconfig = true,
	},
	{
		.name = "server_retry_nonidempotent",
		.deflt = TFW_CFG_DFLT_VAL,
		.handler = tfw_cfgop_in_retry_nip,
		.allow_none = true,
		.allow_repeat = false,
		.allow_reconfig = true,
	},
	{
		.name = "server_connect_retries",
		.deflt = "10",
		.handler = tfw_cfgop_in_conn_retries,
		.spec_ext = &(TfwCfgSpecInt) {
			.range = { 0, INT_MAX },
		},
		.allow_none = true,
		.allow_repeat = false,
		.allow_reconfig = true,
	},
	{
		.name = "sticky_sessions",
		.deflt = TFW_CFG_DFLT_VAL,
		.handler = tfw_cfgop_in_sticky_sess,
		.allow_none = true,
		.allow_repeat = false,
		.allow_reconfig = true,
	},
	{
		.name = "health",
		.deflt = NULL,
		.handler = tfw_cfgop_in_health_monitor,
		.allow_none = true,
		.allow_repeat = false,
		.allow_reconfig = true,
	},
	{ 0 }
};

static TfwCfgSpec tfw_sock_srv_specs[] = {
	{
		.name = "server",
		.deflt = NULL,
		.handler = tfw_cfgop_out_server,
		.cleanup = tfw_cfgop_cleanup_srv_groups,
		.allow_none = true,
		.allow_repeat = true,
		.allow_reconfig = true,
	},
	{
		.name = "sched",
		.deflt = "ratio static",
		.handler = tfw_cfgop_out_sched,
		.cleanup = tfw_cfgop_cleanup_srv_groups,
		.allow_none = true,
		.allow_repeat = false,
		.allow_reconfig = true,
	},
	{
		.name = "server_queue_size",
		.deflt = "1000",
		.handler = tfw_cfgop_out_queue_size,
		.cleanup = tfw_cfgop_cleanup_srv_groups,
		.spec_ext = &(TfwCfgSpecInt) {
			.range = { 0, INT_MAX },
		},
		.allow_none = true,
		.allow_repeat = false,
		.allow_reconfig = true,
	},
	{
		.name = "server_forward_timeout",
		.deflt = "60",
		.handler = tfw_cfgop_out_fwd_timeout,
		.cleanup = tfw_cfgop_cleanup_srv_groups,
		.spec_ext = &(TfwCfgSpecInt) {
			.range = { 0, INT_MAX },
		},
		.allow_none = true,
		.allow_repeat = false,
		.allow_reconfig = true,
	},
	{
		.name = "server_forward_retries",
		.deflt = "5",
		.handler = tfw_cfgop_out_fwd_retries,
		.cleanup = tfw_cfgop_cleanup_srv_groups,
		.spec_ext = &(TfwCfgSpecInt) {
			.range = { 0, INT_MAX },
		},
		.allow_none = true,
		.allow_repeat = false,
		.allow_reconfig = true,
	},
	{
		.name = "server_retry_non_idempotent",
		.deflt = TFW_CFG_DFLT_VAL,
		.handler = tfw_cfgop_out_retry_nip,
		.cleanup = tfw_cfgop_cleanup_srv_groups,
		.allow_none = true,
		.allow_repeat = false,
		.allow_reconfig = true,
	},
	{
		.name = "server_connect_retries",
		.deflt = "10",
		.handler = tfw_cfgop_out_conn_retries,
		.cleanup = tfw_cfgop_cleanup_srv_groups,
		.spec_ext = &(TfwCfgSpecInt) {
			.range = { 0, INT_MAX },
		},
		.allow_none = true,
		.allow_repeat = false,
		.allow_reconfig = true,
	},
	{
		.name = "sticky_sessions",
		.deflt = TFW_CFG_DFLT_VAL,
		.handler = tfw_cfgop_out_sticky_sess,
		.cleanup = tfw_cfgop_cleanup_srv_groups,
		.allow_none = true,
		.allow_repeat = false,
		.allow_reconfig = true,
	},
	{
		.name = "health",
		.deflt = NULL,
		.handler = tfw_cfgop_out_health_monitor,
		.cleanup = tfw_cfgop_cleanup_srv_groups,
		.allow_none = true,
		.allow_repeat = false,
		.allow_reconfig = true,
	},
	{
		.name = "srv_group",
		.deflt = NULL,
		.handler = tfw_cfg_handle_children,
		.cleanup = tfw_cfgop_cleanup_srv_groups,
		.dest = tfw_srv_group_specs,
		.spec_ext = &(TfwCfgSpecChild ) {
			.begin_hook = tfw_cfgop_begin_srv_group,
			.finish_hook = tfw_cfgop_finish_srv_group
		},
		.allow_none = true,
		.allow_repeat = true,
		.allow_reconfig = true,
	},
	{
		.name = "grace_shutdown_time",
		.deflt = "0",
		.handler = tfw_cfgop_grace_time,
		.spec_ext = &(TfwCfgSpecInt) {
			.range = { 0, INT_MAX },
		},
		.allow_none = true,
		.allow_repeat = false,
		.allow_reconfig = true,
	},
	{ 0 }
};

static TfwMod tfw_sock_srv_mod = {
	.name		= "sock_srv",
	.cfgstart	= tfw_sock_srv_cfgstart,
	.cfgend		= tfw_sock_srv_cfgend,
	.cfgclean	= tfw_sock_srv_cfgclean,
	.start		= tfw_sock_srv_start,
	.stop		= tfw_sock_srv_stop,
	.specs		= tfw_sock_srv_specs,
};

/*
 * ------------------------------------------------------------------------
 *	init/exit
 * ------------------------------------------------------------------------
 */

int
tfw_sock_srv_init(void)
{
	BUILD_BUG_ON(_TFW_PSTATS_IDX_COUNT > TFW_SG_M_PSTATS_IDX);
	BUG_ON(tfw_srv_conn_cache);

	tfw_srv_conn_cache = kmem_cache_create("tfw_srv_conn_cache",
					       sizeof(TfwSrvConn), 0, 0, NULL);
	if (!tfw_srv_conn_cache)
		return -ENOMEM;

	tfw_sg_cfg_cache = kmem_cache_create("tfw_sg_cfg_cache",
					     sizeof(TfwCfgSrvGroup), 0, 0, NULL);
	if (!tfw_sg_cfg_cache)
		return -ENOMEM;

	tfw_mod_register(&tfw_sock_srv_mod);

	return 0;
}

void
tfw_sock_srv_exit(void)
{
	tfw_mod_unregister(&tfw_sock_srv_mod);
	kmem_cache_destroy(tfw_srv_conn_cache);
	kmem_cache_destroy(tfw_sg_cfg_cache);
}<|MERGE_RESOLUTION|>--- conflicted
+++ resolved
@@ -612,11 +612,7 @@
 }
 
 static int
-<<<<<<< HEAD
-tfw_sock_srv_start_srv(TfwServer *srv, void *hm)
-=======
-tfw_sock_srv_start_srv(TfwSrvGroup *sg, TfwServer *srv, void *data)
->>>>>>> bfe33c0d
+tfw_sock_srv_start_srv(TfwSrvGroup *sg, TfwServer *srv, void *hm)
 {
 	int r;
 
@@ -629,13 +625,10 @@
 	if ((r = tfw_apm_add_srv(srv))) {
 		TFW_ERR_ADDR("cannot initialize APM for server", &srv->addr);
 		return r;
-<<<<<<< HEAD
+	}
+	tfw_sock_srv_connect_srv(srv);
 	if (hm)
 		tfw_apm_hm_enable_srv(srv, hm);
-=======
-	}
-	tfw_sock_srv_connect_srv(srv);
->>>>>>> bfe33c0d
 
 	return 0;
 }
@@ -815,6 +808,7 @@
  * @sched_flags		- scheduler flags;
  * @sched_arg		- scheduler init argument.
  * @hm_name		- name of group's health monitor;
+ * @hm_arg		- health monitor argument (for optimization purposes);
  */
 typedef struct {
 	TfwSrvGroup		*orig_sg;
@@ -826,6 +820,7 @@
 	unsigned int		sched_flags;
 	void			*sched_arg;
 	char			*hm_name;
+	void			*hm_arg;
 } TfwCfgSrvGroup;
 
 /* Currently parsed Server group. */
@@ -966,9 +961,10 @@
 	return NULL;
 }
 
-static void
-tfw_cfgop_update_srv_health(TfwServer *srv, const char *hname, void *hm)
-{
+static int
+tfw_cfgop_update_srv_health(TfwSrvGroup *sg, TfwServer *srv, void *data)
+{
+	TfwCfgSrvGroup *sg_cfg = data;
 	bool orig_hm = test_bit(TFW_SRV_B_HMONITOR, &srv->flags);
 
 	/*
@@ -976,9 +972,11 @@
 	 * hmonitor, or the same server without hmonitor (and
 	 * new hmonitor is not specified).
 	 */
-	if ((hname && orig_hm && tfw_apm_hm_srv_eq(hname, srv))
-	    || (!hname && !orig_hm))
-		return;
+	if ((sg_cfg->hm_name
+	     && orig_hm
+	     && tfw_apm_hm_srv_eq(sg_cfg->hm_name, srv))
+	    || (!sg_cfg->hm_name && !orig_hm))
+		return 0;
 
 	/*
 	 * If health monitor was enabled, it must be switched
@@ -991,8 +989,10 @@
 	 * Enable server's health monitor, if it had been specified
 	 * in new configuration for current server group.
 	 */
-	if (hname)
-		tfw_apm_hm_enable_srv(srv, hm);
+	if (sg_cfg->hm_name)
+		tfw_apm_hm_enable_srv(srv, sg_cfg->hm_arg);
+
+	return 0;
 }
 
 static int
@@ -2001,9 +2001,6 @@
 }
 
 static int
-<<<<<<< HEAD
-tfw_cfgop_update_sg_srv_list(TfwCfgSrvGroup *sg_cfg, void *hm)
-=======
 __tfw_cfgop_update_sg_srv_list(TfwSrvGroup *sg, TfwServer *srv, void *data)
 {
 	int r = 0;
@@ -2023,47 +2020,23 @@
 			return r;
 		}
 	}
+	tfw_cfgop_update_srv_health(NULL, srv, sg_cfg);
+
 	/* Nothing to do if TFW_CFG_F_KEEP is set. */
-	srv->flags &= ~TFW_CFG_M_ACTION;
+	tfw_srv_reset_cfg_actions(srv);
 
 	return 0;
 }
 
 static int
 tfw_cfgop_update_sg_srv_list(TfwCfgSrvGroup *sg_cfg)
->>>>>>> bfe33c0d
 {
 	TfwServer *srv, *tmp;
-	TfwSrvGroup *sg = sg_cfg->orig_sg;
 	int r = 0;
 
 	TFW_DBG2("Update server list for group '%s'\n", sg_cfg->orig_sg->name);
 
-<<<<<<< HEAD
-	write_lock(&sg->lock);
-	list_for_each_entry_safe(srv, tmp, &sg->srv_list, list) {
-		/* Server was not found in new configuration. */
-		if (!(srv->flags & TFW_CFG_M_ACTION)) {
-			if ((r = tfw_sock_srv_grace_shutdown_srv(sg, srv))) {
-				write_unlock(&sg->lock);
-				return r;
-			}
-			continue;
-		}
-		else if (test_bit(TFW_CFG_B_MOD, &srv->flags))
-			if ((r = tfw_cfgop_update_srv(srv, sg_cfg))) {
-				write_unlock(&sg->lock);
-				return r;
-			}
-		tfw_cfgop_update_srv_health(srv, sg_cfg->hm_name, hm);
-
-		/* Nothing to do if TFW_CFG_F_KEEP is set. */
-		tfw_srv_reset_cfg_actions(srv);
-	}
-	write_unlock(&sg->lock);
-=======
-	__tfw_sg_for_each_srv(sg, __tfw_cfgop_update_sg_srv_list, sg_cfg);
->>>>>>> bfe33c0d
+	__tfw_sg_for_each_srv(sg_cfg->orig_sg, __tfw_cfgop_update_sg_srv_list, sg_cfg);
 
 	/* Add new servers. */
 	list_for_each_entry_safe(srv, tmp, &sg_cfg->parsed_sg->srv_list, list) {
@@ -2074,22 +2047,16 @@
 		tfw_server_get(srv);
 		tfw_sg_del_srv(sg_cfg->parsed_sg, srv);
 		srv->sg = NULL;
-		tfw_sg_add_srv(sg, srv);
+		tfw_sg_add_srv(sg_cfg->orig_sg, srv);
 		tfw_sg_put(sg_cfg->parsed_sg);
 		tfw_server_put(srv);
 
-<<<<<<< HEAD
-		if ((r = tfw_sock_srv_start_srv(srv, hm)))
-			return r;
-		tfw_srv_reset_cfg_actions(srv);
-=======
-		if ((r = tfw_sock_srv_start_srv(NULL, srv, NULL))) {
+		if ((r = tfw_sock_srv_start_srv(NULL, srv, sg_cfg->hm_arg))) {
 			TFW_ERR("cannot establish new server connection\n");
 			return r;
 		}
-		srv->flags &= ~TFW_CFG_M_ACTION;
+		tfw_srv_reset_cfg_actions(srv);
 		tfw_srv_loop_sched_rcu();
->>>>>>> bfe33c0d
 	}
 
 	return 0;
@@ -2117,29 +2084,16 @@
  * in previous configuration of server group (in reconfiguration case)
  * and still remain in new configuration too.
  */
-static void
-tfw_cfgop_update_sg_health(TfwCfgSrvGroup *sg_cfg, void *hm)
-{
-	TfwServer *srv;
-	TfwSrvGroup *sg = sg_cfg->orig_sg;
-
-	read_lock(&sg->lock);
-	list_for_each_entry(srv, &sg->srv_list, list) {
-		/*
-		 * Server was not found in new configuration, so
-		 * later (in 'tfw_cfgop_update_sg_srv_list()') it
-		 * will be stopped and removed.
-		 */
-		if (!(srv->flags & TFW_CFG_M_ACTION))
-			continue;
-
-		tfw_cfgop_update_srv_health(srv, sg_cfg->hm_name, hm);
-	}
-	read_unlock(&sg->lock);
-}
-
-static int
-tfw_cfgop_update_sg_cfg(TfwCfgSrvGroup *sg_cfg, void *hm)
+static inline void
+tfw_cfgop_update_sg_health(TfwCfgSrvGroup *sg_cfg)
+{
+	__tfw_sg_for_each_srv(sg_cfg->orig_sg,
+			      tfw_cfgop_update_srv_health,
+			      sg_cfg);
+}
+
+static int
+tfw_cfgop_update_sg_cfg(TfwCfgSrvGroup *sg_cfg)
 {
 	int r;
 
@@ -2149,7 +2103,7 @@
 	      (TFW_CFG_MDF_SG_SRV | TFW_CFG_MDF_SG_SCHED)))
 	{
 		tfw_cfgop_sg_copy_opts(sg_cfg->orig_sg, sg_cfg->parsed_sg);
-		tfw_cfgop_update_sg_health(sg_cfg, hm);
+		tfw_cfgop_update_sg_health(sg_cfg);
 		return 0;
 	}
 
@@ -2162,58 +2116,33 @@
 	tfw_cfgop_sg_copy_opts(sg_cfg->orig_sg, sg_cfg->parsed_sg);
 
 	if (sg_cfg->reconf_flags & TFW_CFG_MDF_SG_SRV) {
-		if ((r = tfw_cfgop_update_sg_srv_list(sg_cfg, hm)))
+		if ((r = tfw_cfgop_update_sg_srv_list(sg_cfg)))
 			return r;
 	} else
-		tfw_cfgop_update_sg_health(sg_cfg, hm);
+		tfw_cfgop_update_sg_health(sg_cfg);
 
 	return tfw_cfgop_sg_start_sched(sg_cfg, sg_cfg->orig_sg);
 }
 
-
-/**
- * Iterate over all servers of newly parsed server group @sg and start
- * each server with health monitor enabling (if configured).
- */
-static int
-tfw_cfgop_start_new_sg_cfg(TfwCfgSrvGroup *sg_cfg, void *hm)
-{
-	TfwServer *srv;
+static int
+tfw_cfgop_start_sg_cfg(TfwCfgSrvGroup *sg_cfg)
+{
+	int r;
 	TfwSrvGroup *sg = sg_cfg->parsed_sg;
-	int ret = 0;
+
+	if (sg_cfg->hm_name)
+		sg_cfg->hm_arg = tfw_apm_get_hm(sg_cfg->hm_name);
+
+	if (sg_cfg->orig_sg)
+		return tfw_cfgop_update_sg_cfg(sg_cfg);
 
 	TFW_DBG2("Setup new group '%s' to use after reconfiguration\n",
 		 sg->name);
-	write_lock(&sg->lock);
-	list_for_each_entry(srv, &sg->srv_list, list)
-		if ((ret = tfw_sock_srv_start_srv(srv, hm)))
-			break;
-	write_unlock(&sg->lock);
-	return ret;
-}
-
-static int
-tfw_cfgop_start_sg_cfg(TfwCfgSrvGroup *sg_cfg)
-{
-	int r;
-	void *hm = NULL;
-
-	if (sg_cfg->hm_name)
-		hm = tfw_apm_get_hm(sg_cfg->hm_name);
-
-	if (sg_cfg->orig_sg)
-		return tfw_cfgop_update_sg_cfg(sg_cfg, hm);
-
-<<<<<<< HEAD
-	if ((r = tfw_cfgop_start_new_sg_cfg(sg_cfg, hm)))
-=======
-	TFW_DBG2("Setup new group '%s' to use after reconfiguration\n",
-		 sg->name);
-	if ((r = __tfw_sg_for_each_srv(sg, tfw_sock_srv_start_srv, NULL)))
->>>>>>> bfe33c0d
+	if ((r = __tfw_sg_for_each_srv(sg, tfw_sock_srv_start_srv,
+				       sg_cfg->hm_arg)))
 		return r;
 
-	return tfw_cfgop_sg_start_sched(sg_cfg, sg_cfg->parsed_sg);
+	return tfw_cfgop_sg_start_sched(sg_cfg, sg);
 }
 
 static int
