--- conflicted
+++ resolved
@@ -132,568 +132,6 @@
 	redir_mark_enabled = false;
 }
 
-<<<<<<< HEAD
-TEST(http_sticky, test_cookie_constants_1)
-{
-	StickyVal sv = { .ts = COOKIE_TIMESTAMP_N };
-	char cookie[sizeof(sv.hmac) * 2];
-	char ts_str[sizeof(sv.ts) * 2];
-	unsigned long ts_be64 = cpu_to_be64(sv.ts);
-
-	EXPECT_EQ(__sticky_calc(mock.req, &sv), 0);
-
-	bin2hex(cookie, sv.hmac, sizeof(sv.hmac));
-	EXPECT_EQ(memcmp(cookie, COOKIE_VALID_HMAC, sizeof(cookie)), 0);
-
-	bin2hex(ts_str, &ts_be64, sizeof(ts_be64));
-	EXPECT_EQ(memcmp(ts_str, COOKIE_TIMESTAMP, sizeof(ts_str)), 0);
-}
-
-TEST(http_sticky, test_cookie_constants_2)
-{
-	StickyVal sv = { .ts = 0 };
-	char cookie[sizeof(sv.hmac) * 2];
-
-	EXPECT_EQ(__sticky_calc(mock.req, &sv), 0);
-
-	bin2hex(cookie, sv.hmac, sizeof(sv.hmac));
-	EXPECT_EQ(memcmp(cookie, COOKIE_INVALID_HMAC, sizeof(cookie)), 0);
-}
-
-TEST(http_sticky, sending_302_without_preparing)
-{
-	StickyVal sv = {};
-	TfwConn *c = mock.req->conn;
-
-	/*
-	 * The redirect constructor rewrote mock.req->resp, so we have to
-	 * reinitialize mock.resp to be able to parse the response.
-	 * Unpair request and response first to  avoid "Response-Request pairing
-	 * is broken!" warning.
-	 * We don't pair response w/ request in http_sticky_suite_setup(),
-	 * so tfw_http_msg_free() doesn't unpair the messages and we have to do
-	 * this manually.
-	 */
-	tfw_http_msg_unpair((TfwHttpMsg *)mock.req);
-	tfw_http_msg_free((TfwHttpMsg *)mock.resp);
-
-	/* Cookie is calculated for zero HMAC. */
-	EXPECT_EQ(tfw_http_sticky_build_redirect(mock.req, &sv, NULL),
-		  TFW_HTTP_SESS_REDIRECT_NEED);
-	EXPECT_NOT_NULL(mock.req->resp);
-	if (!mock.req->resp)
-		goto err;
-
-	mock.resp = mock.req->resp;
-	mock.resp->conn = &mock.conn_resp;
-	mock.resp->stream = &mock.conn_resp.stream;
-
-	/*
-	 * tfw_http_sticky_build_redirect() uses quick HTTP message allocator,
-	 * so duplicate part of __tfw_http_msg_alloc() to be able to call
-	 * parser on the response.
-	 */
-	mock.resp->h_tbl = (TfwHttpHdrTbl *)tfw_pool_alloc(mock.resp->pool,
-							   TFW_HHTBL_SZ(1));
-	EXPECT_NOT_NULL(mock.resp->h_tbl);
-	if (!mock.resp->h_tbl)
-		goto err;
-	mock.resp->h_tbl->size = __HHTBL_SZ(1);
-	mock.resp->h_tbl->off = TFW_HTTP_HDR_RAW;
-	bzero_fast(mock.resp->h_tbl->tbl, __HHTBL_SZ(1) * sizeof(TfwStr));
-
-	tfw_http_resp_fwd(mock.resp);
-
-	EXPECT_TRUE(mock.tfw_connection_send_was_called);
-
-	/*
-	 * __tfw_http_resp_fwd() calls tfw_http_resp_pair_free(), so both the
-	 * request and response are already freed.
-	 */
-	mock.req = NULL;
-	mock.resp = NULL;
-err:
-	tfw_connection_put(c);
-}
-
-TEST(http_sticky, sending_302)
-{
-	TfwStr *hdr1;
-	StickyVal sv = { .ts = 1 };
-	TfwConn *c = mock.req->conn;
-
-	/*
-	 * Need host header.
-	 * It must be compound as a special header.
-	 */
-	create_str_pool();
-	hdr1 = make_compound_str2("Host: ", "localhost");
-
-	/* See test sending_302_without_preparing. */
-	tfw_http_msg_unpair((TfwHttpMsg *)mock.req);
-	tfw_http_msg_free((TfwHttpMsg *)mock.resp);
-
-	mock.req->h_tbl->tbl[TFW_HTTP_HDR_HOST] = *hdr1;
-
-	EXPECT_EQ(__sticky_calc(mock.req, &sv), 0);
-	EXPECT_EQ(tfw_http_sticky_build_redirect(mock.req, &sv, NULL),
-		  TFW_HTTP_SESS_REDIRECT_NEED);
-	EXPECT_NOT_NULL(mock.req->resp);
-	if (!mock.req->resp)
-		goto err;
-
-	/* See test sending_302_without_preparing. */
-	mock.resp = mock.req->resp;
-	mock.resp->conn = &mock.conn_resp;
-	mock.resp->stream = &mock.conn_resp.stream;
-	mock.resp->h_tbl = (TfwHttpHdrTbl *)tfw_pool_alloc(mock.resp->pool,
-							   TFW_HHTBL_SZ(1));
-	EXPECT_NOT_NULL(mock.resp->h_tbl);
-	if (!mock.resp->h_tbl)
-		goto err;
-	mock.resp->h_tbl->size = __HHTBL_SZ(1);
-	mock.resp->h_tbl->off = TFW_HTTP_HDR_RAW;
-	bzero_fast(mock.resp->h_tbl->tbl, __HHTBL_SZ(1) * sizeof(TfwStr));
-
-	tfw_http_resp_fwd(mock.req->resp);
-
-	EXPECT_TRUE(mock.tfw_connection_send_was_called);
-	EXPECT_TRUE(mock.cookie.seen_set_header);
-	EXPECT_TRUE(mock.cookie.seen);
-	EXPECT_EQ(mock.http_status, 302);
-
-	/* See test sending_302_without_preparing. */
-	mock.req = NULL;
-	mock.resp = NULL;
-err:
-	tfw_connection_put(c);
-
-	free_all_str();
-}
-
-TEST(http_sticky, sending_502)
-{
-	StickyVal sv = { .ts = 1 };
-	TfwConn *c = mock.req->conn;
-
-	EXPECT_EQ(__sticky_calc(mock.req, &sv), 0);
-	tfw_http_send_resp(mock.req, 502, "sticky calculation");
-
-	/* HTTP 502 response have no Set-Cookie header */
-	EXPECT_TRUE(mock.tfw_connection_send_was_called);
-	EXPECT_FALSE(mock.cookie.seen_set_header);
-	EXPECT_FALSE(mock.cookie.seen);
-	EXPECT_EQ(mock.http_status, 502);
-
-	tfw_connection_put(c);
-	mock.req = NULL; /* already freed */
-}
-
-static void
-append_string_to_msg(TfwHttpMsg *hm, const char *s)
-{
-	struct sk_buff  *skb;
-	void		*ptr;
-	size_t		len;
-
-	BUG_ON(!s);
-	len = strlen(s);
-
-	skb = hm->msg.skb_head;
-	BUG_ON(!skb);
-
-	ptr = skb_put(skb, len);
-	BUG_ON(!ptr);
-	memcpy(ptr, s, len);
-}
-
-static int
-http_parse_helper(TfwHttpMsg *hm, ss_skb_actor_t actor)
-{
-	struct sk_buff *skb;
-	unsigned int parsed = 0, chunks = 0;
-
-	skb = hm->msg.skb_head;
-	BUG_ON(!skb);
-	while (1) {
-		int r = ss_skb_process(skb, actor, hm, &chunks, &parsed);
-		switch (r) {
-		case TFW_POSTPONE:
-			if (skb->next == hm->msg.skb_head)
-				return -1;
-			skb = skb->next;
-			continue;
-
-		case TFW_PASS:
-			/* successfully parsed */
-			return 0;
-
-		default:
-			return -1;
-		}
-	}
-}
-
-static int
-http_parse_req_helper(void)
-{
-	/* XXX reset parser explicitly to be able to call it multiple times */
-	tfw_http_init_parser_req(mock.req);
-	mock.req->h_tbl->off = TFW_HTTP_HDR_RAW;
-	memset(mock.req->h_tbl->tbl, 0, __HHTBL_SZ(1) * sizeof(TfwStr));
-	TFW_STR_INIT(&mock.req->crlf);
-	TFW_STR_INIT(&mock.req->body);
-	TFW_STR_INIT(&mock.req->userinfo);
-	TFW_STR_INIT(&mock.req->host);
-	TFW_STR_INIT(&mock.req->uri_path);
-	TFW_STR_INIT(&mock.req->mark);
-
-	return http_parse_helper((TfwHttpMsg *)mock.req, tfw_http_parse_req);
-}
-
-static int
-http_parse_resp_helper(void)
-{
-	/* XXX reset parser explicitly to be able to call it multiple times */
-	tfw_http_init_parser_resp(mock.resp);
-	mock.resp->h_tbl->off = TFW_HTTP_HDR_RAW;
-	memset(mock.resp->h_tbl->tbl, 0, __HHTBL_SZ(1) * sizeof(TfwStr));
-	TFW_STR_INIT(&mock.resp->crlf);
-	TFW_STR_INIT(&mock.resp->body);
-
-	return http_parse_helper((TfwHttpMsg *)mock.resp, tfw_http_parse_resp);
-}
-
-TEST(http_sticky, sticky_get_absent)
-{
-	TfwStr value = {};
-	const char *s_req = "GET / HTTP/1.0\r\nHost: localhost\r\n"
-			    "Cookie: __utmz=12345; q=aa\r\n\r\n";
-
-	append_string_to_msg((TfwHttpMsg *)mock.req, s_req);
-	EXPECT_EQ(http_parse_req_helper(), 0);
-
-	/* expecting no cookie */
-	EXPECT_EQ(tfw_http_sticky_get(mock.req, &value), 0);
-}
-
-static void
-test_sticky_present_helper(const char *s_req)
-{
-	TfwStr	value = {};
-
-	append_string_to_msg((TfwHttpMsg *)mock.req, s_req);
-	EXPECT_EQ(http_parse_req_helper(), 0);
-
-	EXPECT_EQ(tfw_http_sticky_get(mock.req, &value), 1);
-
-	EXPECT_TRUE(value.len == 5);
-	EXPECT_TRUE(value.data && memcmp(value.data, "67890", 5) == 0);
-}
-
-TEST(http_sticky, sticky_get_present_begin)
-{
-	const char *s_req = "GET / HTTP/1.0\r\nContent-Length: 0\r\n"
-			    "Cookie: " TOK_NAME "=67890; __utmz=12345; "
-			    "q=aa\r\n\r\n";
-
-	test_sticky_present_helper(s_req);
-}
-
-TEST(http_sticky, sticky_get_present_middle)
-{
-	const char *s_req = "GET / HTTP/1.0\r\nContent-Length: 0\r\n"
-			    "Cookie: __utmz=12345; " TOK_NAME "=67890; "
-			    "q=aa\r\n\r\n";
-
-	test_sticky_present_helper(s_req);
-}
-
-TEST(http_sticky, sticky_get_present_end)
-{
-	const char *s_req = "GET / HTTP/1.0\r\nContent-Length: 0\r\n"
-			    "Cookie: __utmz=12345; q=aa; "
-			    TOK_NAME "=67890\r\n\r\n";
-
-	test_sticky_present_helper(s_req);
-}
-
-/* request have no sticky cookie */
-TEST(http_sticky, req_no_cookie)
-{
-	const char *s_req = "GET / HTTP/1.0\r\nHost: localhost\r\n\r\n";
-	const char *s_resp = "HTTP/1.0 200 OK\r\nContent-Length: 0\r\n\r\n";
-
-	append_string_to_msg((TfwHttpMsg *)mock.req, s_req);
-	append_string_to_msg((TfwHttpMsg *)mock.resp, s_resp);
-	EXPECT_EQ(http_parse_req_helper(), 0);
-	EXPECT_EQ(http_parse_resp_helper(), 0);
-
-	EXPECT_EQ(tfw_http_sess_obtain(mock.req), TFW_HTTP_SESS_SUCCESS);
-	EXPECT_EQ(tfw_http_sess_resp_process(mock.resp), 0);
-
-	/* with no cookie enforcement, only backend response will be modified */
-	EXPECT_FALSE(mock.tfw_connection_send_was_called);
-
-	/* since response was modified, we need to parse it again */
-	EXPECT_EQ(http_parse_resp_helper(), 0);
-	tfw_connection_send((TfwConn *)&mock.conn_req, &mock.resp->msg);
-
-	EXPECT_TRUE(mock.tfw_connection_send_was_called);
-	EXPECT_TRUE(mock.cookie.seen_set_header);
-	EXPECT_TRUE(mock.cookie.seen);
-}
-
-/* request have sticky cookie */
-TEST(http_sticky, req_have_cookie)
-{
-	const char *s_req = "GET / HTTP/1.0\r\n"
-			    "Host: localhost\r\n"
-			    "Cookie: " TOK_NAME "="
-			    COOKIE_TIMESTAMP
-			    COOKIE_VALID_HMAC
-			    "\r\n\r\n";
-	const char *s_resp = "HTTP/1.0 200 OK\r\nContent-Length: 0\r\n\r\n";
-
-	append_string_to_msg((TfwHttpMsg *)mock.req, s_req);
-	append_string_to_msg((TfwHttpMsg *)mock.resp, s_resp);
-	EXPECT_EQ(http_parse_req_helper(), 0);
-	EXPECT_EQ(http_parse_resp_helper(), 0);
-
-	EXPECT_EQ(tfw_http_sess_obtain(mock.req), TFW_HTTP_SESS_SUCCESS);
-	EXPECT_EQ(tfw_http_sess_resp_process(mock.resp), 0);
-
-	/* expecting no immediate responses */
-	EXPECT_FALSE(mock.tfw_connection_send_was_called);
-
-	/* since response could be modified, we need to parse it again */
-	EXPECT_EQ(http_parse_resp_helper(), 0);
-	tfw_connection_send((TfwConn *)&mock.conn_req, &mock.resp->msg);
-
-	/* no Set-Cookie headers are expected */
-	EXPECT_FALSE(mock.cookie.seen_set_header);
-	EXPECT_FALSE(mock.cookie.seen);
-}
-
-/* request have no sticky cookie; enforce mode activated */
-TEST(http_sticky, req_no_cookie_enforce)
-{
-	const char *s_req = "GET / HTTP/1.0\r\nHost: localhost\r\n\r\n";
-	TfwConn *c = mock.req->conn;
-
-	append_string_to_msg((TfwHttpMsg *)mock.req, s_req);
-	EXPECT_EQ(http_parse_req_helper(), 0);
-	EXPECT_EQ(tfw_http_sess_obtain(mock.req), TFW_HTTP_SESS_REDIRECT_NEED);
-	EXPECT_NOT_NULL(mock.req->resp);
-	if (!mock.req->resp)
-		goto err;
-	tfw_http_resp_fwd(mock.req->resp);
-
-	/* in enforce mode, 302 response is sent to a client by Tempesta
-	 * before backend gets anything
-	 */
-	EXPECT_TRUE(mock.tfw_connection_send_was_called);
-	EXPECT_TRUE(mock.cookie.seen_set_header);
-	EXPECT_TRUE(mock.cookie.seen);
-
-err:
-	tfw_connection_put(c);
-	mock.req = NULL; /* already freed */
-}
-
-/* request have sticky cookie set; enforce mode activated */
-TEST(http_sticky, req_have_cookie_enforce)
-{
-	const char *s_req = "GET / HTTP/1.0\r\n"
-			    "Host: localhost\r\n"
-			    "Cookie: " TOK_NAME "="
-			    COOKIE_TIMESTAMP
-			    COOKIE_VALID_HMAC
-			    "\r\n\r\n";
-	const char *s_resp = "HTTP/1.0 200 OK\r\nContent-Length: 0\r\n\r\n";
-
-	append_string_to_msg((TfwHttpMsg *)mock.req, s_req);
-	append_string_to_msg((TfwHttpMsg *)mock.resp, s_resp);
-	EXPECT_EQ(http_parse_req_helper(), 0);
-	EXPECT_EQ(http_parse_resp_helper(), 0);
-
-	EXPECT_EQ(tfw_http_sess_obtain(mock.req), TFW_HTTP_SESS_SUCCESS);
-	EXPECT_EQ(tfw_http_sess_resp_process(mock.resp), 0);
-
-	/* expecting no immediate responses */
-	EXPECT_FALSE(mock.tfw_connection_send_was_called);
-
-	/* since response could be modified, we need to parse it again */
-	EXPECT_EQ(http_parse_resp_helper(), 0);
-	tfw_connection_send((TfwConn *)&mock.conn_req, &mock.resp->msg);
-
-	/* no Set-Cookie headers are expected */
-	EXPECT_FALSE(mock.cookie.seen_set_header);
-	EXPECT_FALSE(mock.cookie.seen);
-}
-
-/* request have invalid sticky cookie; enforce mode activated */
-TEST(http_sticky, req_invalid_cookie_enforce)
-{
-	const char *s_req = "GET / HTTP/1.0\r\n"
-			    "Host: localhost\r\n"
-			    "Cookie: " TOK_NAME "="
-			    COOKIE_TIMESTAMP
-			    COOKIE_INVALID_HMAC
-			    "\r\n\r\n";
-	TfwConn *c = mock.req->conn;
-
-	mock.cookie_val = COOKIE_TIMESTAMP COOKIE_VALID_HMAC;
-
-	append_string_to_msg((TfwHttpMsg *)mock.req, s_req);
-	EXPECT_EQ(http_parse_req_helper(), 0);
-	EXPECT_EQ(tfw_http_sess_obtain(mock.req), TFW_HTTP_SESS_REDIRECT_NEED);
-	EXPECT_NOT_NULL(mock.req->resp);
-	if (!mock.req->resp)
-		goto err;
-	tfw_http_resp_fwd(mock.req->resp);
-
-	/* if cookie is invalid, then 302 response is sent to a client
-	 * by Tempesta instead of forwarding request to backend
-	 */
-	EXPECT_TRUE(mock.tfw_connection_send_was_called);
-	EXPECT_TRUE(mock.cookie.seen_set_header);
-	EXPECT_TRUE(mock.cookie.seen);
-	EXPECT_TRUE(mock.cookie.seen_val);
-err:
-	tfw_connection_put(c);
-	mock.req = NULL; /* already freed */
-}
-
-/*
- * Request have no sticky cookie; extended (with redirection
- * mark verification) enforce mode activated.
- */
-TEST(http_sticky, req_no_cookie_enforce_extented)
-{
-	const char *s_req = "GET / HTTP/1.0\r\nHost: localhost\r\n\r\n";
-	TfwConn *c = mock.req->conn;
-
-	append_string_to_msg((TfwHttpMsg *)mock.req, s_req);
-	EXPECT_EQ(http_parse_req_helper(), 0);
-	EXPECT_EQ(tfw_http_sess_obtain(mock.req), TFW_HTTP_SESS_REDIRECT_NEED);
-	EXPECT_NOT_NULL(mock.req->resp);
-	if (!mock.req->resp)
-		goto err;
-	tfw_http_resp_fwd(mock.req->resp);
-
-	/* in enforce mode, 302 response is sent to a client by Tempesta
-	 * before backend gets anything
-	 */
-	EXPECT_TRUE(mock.tfw_connection_send_was_called);
-	EXPECT_TRUE(mock.cookie.seen_set_header);
-	EXPECT_TRUE(mock.cookie.seen);
-
-	/* in extended enforce mode 302 response must contain 'Location'
-	 * header with redirection mark set
-	 */
-	EXPECT_TRUE(mock.loc_rmark.seen_set_header);
-	EXPECT_TRUE(mock.loc_rmark.seen);
-err:
-	tfw_connection_put(c);
-	mock.req = NULL; /* already freed */
-}
-
-/*
- * Request have invalid sticky cookie and valid redirection mark; extended
- * (with redirection mark verification) enforce mode activated. 302 response
- * must be generated, but with changed redirection mark (attempts number will
- * be incremented), so we should verify it with new recalculated mark.
- */
-TEST(http_sticky, req_invalid_cookie_enforce_extended)
-{
-/* New incremented attempt number and recalculated valid HMAC (timestamp
- * remain the same - see the beginning of this file for description of
- * calculation process).
- */
-#define NEW_RMARK_ATT_NO	"00000002"
-#define NEW_RMARK_VALID_HMAC	"63305131e09ab5f57ebca7285bc51a562964838b"
-
-	const char *s_req = "GET " "/" TOK_NAME "="
-			    RMARK_ATT_NO
-			    RMARK_TIMESTAMP
-			    RMARK_VALID_HMAC
-			    "/ HTTP/1.0\r\n"
-			    "Host: localhost\r\n"
-			    "Cookie: " TOK_NAME "="
-			    COOKIE_TIMESTAMP
-			    COOKIE_INVALID_HMAC
-			    "\r\n\r\n";
-	TfwConn *c = mock.req->conn;
-
-	mock.cookie_val = COOKIE_TIMESTAMP COOKIE_VALID_HMAC;
-	mock.rmark_val = NEW_RMARK_ATT_NO RMARK_TIMESTAMP NEW_RMARK_VALID_HMAC;
-
-	append_string_to_msg((TfwHttpMsg *)mock.req, s_req);
-	EXPECT_EQ(http_parse_req_helper(), 0);
-	EXPECT_EQ(tfw_http_sess_obtain(mock.req), TFW_HTTP_SESS_REDIRECT_NEED);
-	EXPECT_NOT_NULL(mock.req->resp);
-	if (!mock.req->resp)
-		goto err;
-	tfw_http_resp_fwd(mock.req->resp);
-
-	/* if cookie is invalid, then 302 response is sent to a client
-	 * by Tempesta instead of forwarding request to backend
-	 */
-	EXPECT_TRUE(mock.tfw_connection_send_was_called);
-	EXPECT_TRUE(mock.cookie.seen_set_header);
-	EXPECT_TRUE(mock.cookie.seen);
-	EXPECT_TRUE(mock.cookie.seen_val);
-
-	/* in extended enforce mode 302 response must contain 'Location'
-	 * header with redirection mark set
-	 */
-	EXPECT_TRUE(mock.loc_rmark.seen_set_header);
-	EXPECT_TRUE(mock.loc_rmark.seen);
-	EXPECT_TRUE(mock.loc_rmark.seen_val);
-err:
-	tfw_connection_put(c);
-	mock.req = NULL; /* already freed */
-}
-
-/*
- * Request have valid sticky cookie and valid redirection mark; extended
- * (with redirection mark verification) enforce mode activated. 302 response
- * must not be generated, and request must be forwared to backend server.
- * Redirection mark must be deleted from request before sending to beckend.
- */
-TEST(http_sticky, req_valid_cookie_enforce_extended)
-{
-	const char *s_req = "GET " "/" TOK_NAME "="
-			    RMARK_ATT_NO
-			    RMARK_TIMESTAMP
-			    RMARK_VALID_HMAC
-			    "/ HTTP/1.0\r\n"
-			    "Host: localhost\r\n"
-			    "Cookie: " TOK_NAME "="
-			    COOKIE_TIMESTAMP
-			    COOKIE_VALID_HMAC
-			    "\r\n\r\n";
-
-	append_string_to_msg((TfwHttpMsg *)mock.req, s_req);
-	EXPECT_EQ(http_parse_req_helper(), 0);
-
-	EXPECT_EQ(tfw_http_sess_obtain(mock.req), TFW_HTTP_SESS_SUCCESS);
-	EXPECT_TRUE(!TFW_STR_EMPTY(&mock.req->mark));
-	EXPECT_EQ(tfw_http_sess_req_process(mock.req), 0);
-
-	/* expecting no immediate responses */
-	EXPECT_FALSE(mock.tfw_connection_send_was_called);
-
-	/* since request should be modified, we need to parse it again */
-	EXPECT_EQ(http_parse_req_helper(), 0);
-
-	/* redirection mark is not expected */
-	EXPECT_TRUE(TFW_STR_EMPTY(&mock.req->mark));
-}
-=======
->>>>>>> da65b87f
-
 TEST_SUITE(http_sticky)
 {
 
